--- conflicted
+++ resolved
@@ -754,10 +754,7 @@
 
 **Overview:**
 * Remaining service-layer inserts now supply UUIDs explicitly.
-<<<<<<< HEAD
 * Prevents `null value in column "id"` errors across all tables on Azure.
-=======
-* Prevents `null value in column "id"` errors across all tables on Azure.
 
 ### 🛠️ Fix 2025-08-30 – Admin login route
 **Status:** ✅ Done
@@ -765,5 +762,4 @@
 
 **Overview:**
 * Added dedicated `/api/v1/admin/auth/login` endpoint for SuperAdmin authentication.
-* Ensures admin logins fail fast when credentials do not match an admin user.
->>>>>>> 5953b94c
+* Ensures admin logins fail fast when credentials do not match an admin user.