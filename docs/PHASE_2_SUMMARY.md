--- conflicted
+++ resolved
@@ -1583,7 +1583,6 @@
 * Added missing specification for voiding nozzle readings.
 * Regenerated API type definitions.
 
-<<<<<<< HEAD
 ### 🛠️ Fix 2026-08-22 – Compile before start
 **Status:** ✅ Done
 **Files:** `package.json`, `docs/STEP_fix_20260822_COMMAND.md`
@@ -1627,7 +1626,6 @@
 
 **Overview:**
 * Login no longer expects the `x-tenant-id` header. The tenant is derived from the user's email and the OpenAPI spec was updated accordingly.
-=======
 ### 🛠️ Fix 2026-08-22 – Azure deployment zip fix
 **Status:** ✅ Done
 **Files:** `.github/workflows/main_fuelsync.yml`, `docs/STEP_fix_20260822_COMMAND.md`
@@ -1642,5 +1640,4 @@
 
 **Overview:**
 * Station ranking query referenced an alias in the `RANK()` expression, causing a 500 error.
-* Updated the SQL to use base columns for ranking and sorting.
->>>>>>> c12b769b
+* Updated the SQL to use base columns for ranking and sorting.