# PHASE\_2\_SUMMARY.md — Backend Services & Logic Summary

This document logs the design and validation details of **Phase 2: Backend Implementation** for FuelSync Hub. It includes authentication, service logic, API routes, validation layers, and feature enforcement.

---

## 🧩 Step Format

Each step includes:

* Step ID and Title
* Files modified/created
* Business rules enforced
* Validation logic
* Open design notes if any

---

### 🛠️ Step 2.1 – Authentication & Role Middleware

**Status:** ✅ Done
**Files:** `src/services/auth.service.ts`, `src/routes/auth.route.ts`, `src/middlewares/authenticateJWT.ts`, `src/middlewares/requireRole.ts`, `src/middlewares/checkStationAccess.ts`, `src/utils/jwt.ts`, `src/constants/auth.ts`, `src/types/auth.d.ts`

**Business Rules Covered:**

* JWT session auth
* Station-level access via `user_stations`
* Role checks enforced before route handlers

**Validation To Perform:**

* JWT issued via login and stored in HttpOnly cookies
* Token includes `user_id`, `tenant_id`, and `role`
* `requireAuth()` checks validity

**Overview:**
* Login route validates credentials with bcrypt and returns JWT
* Middleware verifies tokens and checks user role and station access

**Validations Performed:**
* Manual testing via `ts-node-dev` ensured tokens reject invalid credentials
* Verified middleware attaches `req.user` with correct fields

---

### 🛠️ Step 2.2 – User Management APIs

**Status:** ✅ Done
**Files:** `src/controllers/adminUser.controller.ts`, `src/controllers/user.controller.ts`, `src/routes/adminUser.route.ts`, `src/routes/user.route.ts`, `src/services/adminUser.service.ts`, `src/services/user.service.ts`, `src/validators/user.validator.ts`

**Business Rules Covered:**

* SuperAdmin can create and list platform admins
* Tenant owners/managers can create staff users
* Plan limits enforced on number of users
* User station mapping recorded via `user_stations`

**Validation Performed:**

* Emails unique per schema
* Password length >= 6
* Role must be one of allowed enums

---

### 🛠️ Step 2.3 – Station, Pump & Nozzle APIs

**Status:** ✅ Done
**Files:** `src/controllers/station.controller.ts`, `src/controllers/pump.controller.ts`, `src/controllers/nozzle.controller.ts`, routes and services

**Business Rules Covered:**

* Station name unique per tenant
* Pump belongs to valid station
* Nozzle belongs to valid pump
* Plan limits enforced on creation

**Validation Performed:**

* Basic field checks in validators
* Plan limit middleware blocks overages

---

### 🛠️ Step 2.4 – Nozzle Readings & Auto Sales

**Status:** ✅ Done
**Files:** `src/controllers/nozzleReading.controller.ts`, `src/routes/nozzleReading.route.ts`, `src/services/nozzleReading.service.ts`, `src/validators/nozzleReading.validator.ts`, `src/utils/priceUtils.ts`

**Business Rules Covered:**

* Readings must be cumulative
* Delta volume creates automatic sales row
* Pricing uses station fuel price at `recorded_at`

**Validation Performed:**

* Reject reading lower than previous
* Sales amount rounded to 2 decimals

---

> 🧠 After implementing each step, update the corresponding block with status, files created, and key validations.

### 🛠️ Step 2.5 – Fuel Pricing Management

**Status:** ✅ Done
**Files:** `src/controllers/fuelPrice.controller.ts`, `src/routes/fuelPrice.route.ts`, `src/services/fuelPrice.service.ts`, `src/validators/fuelPrice.validator.ts`

**Business Rules Covered:**

* Price must be greater than zero
* No overlapping time range per station and fuel type
* New price creation closes any existing open range or rejects the record if dates overlap

**Validation Performed:**

* `validateCreateFuelPrice` defaults `validFrom` to now and accepts an optional `effectiveTo` that must be later
* Service logic closes open ranges or throws on conflicting dates

---

### 🛠️ Step 2.6 – Creditors & Credit Sales

**Status:** ✅ Done
**Files:** `src/controllers/creditor.controller.ts`, `src/services/creditor.service.ts`, `src/routes/creditor.route.ts`, `src/validators/creditor.validator.ts`, `src/services/nozzleReading.service.ts`

**Business Rules Covered:**

* Creditor must exist for credit sales
* Sale amount cannot exceed available credit
* Payments decrease creditor balance

**Validation Performed:**

* Input checks on creditor and payment creation
* Balance updates wrapped in transaction

---

### 🛠️ Step 2.7 – Fuel Deliveries & Inventory Tracking

**Status:** ✅ Done
**Files:** `src/controllers/delivery.controller.ts`, `src/services/delivery.service.ts`, `src/routes/delivery.route.ts`, `src/validators/delivery.validator.ts`

**Business Rules Covered:**

* Delivery increases inventory volume
* Inventory record created if missing

**Validation Performed:**

* Input fields validated for presence and numeric volume
* Transactional update of delivery and inventory

---

### 🛠️ Step 2.8 – Daily Reconciliation API

**Status:** ✅ Done
**Files:** `src/controllers/reconciliation.controller.ts`, `src/services/reconciliation.service.ts`, `src/routes/reconciliation.route.ts`, `src/services/nozzleReading.service.ts`, `src/services/creditor.service.ts`

**Business Rules Covered:**

* One reconciliation per station per day
* Day is locked from sales or payments once finalized

**Validation Performed:**

* Aggregates totals from sales table
* Finalization check before mutations

---

### 🛠️ Step 2.9 – Global Auth Enforcement

**Status:** ✅ Done
**Files:** `src/controllers/auth.controller.ts`, `src/routes/auth.route.ts`, `src/routes/adminApi.router.ts`, `src/middlewares/checkStationAccess.ts`, `src/middleware/auth.middleware.ts`

**Business Rules Covered:**

* JWT-based login flow
* Role-based access checks on every endpoint
* Station access verified via `user_stations`

**Validation Performed:**

* Manual login tested for admin and tenant users
* Middleware chain rejects invalid tokens and roles

---

### 🛠️ Step 2.10 – Backend Cleanup, Tests & Swagger

**Status:** ✅ Done
**Files:** `src/app.ts`, `src/docs/swagger.ts`, `src/routes/docs.route.ts`, `src/middlewares/errorHandler.ts`, `src/utils/db.ts`, tests added

**Overview:**
* Combined all routers into an Express app with tenant header support
* Added Swagger documentation route at `/api/docs` and generated `docs/openapi.yaml` listing all endpoints
* Introduced centralized error handler returning `{ status, code, message }`
* Created Jest unit tests for core services and an e2e auth flow

**Validations Performed:**
* `npm test` executes mocked unit tests
* Swagger UI loads and lists available endpoints

---

### 🛠️ Step 2.11 – Jest DB Test Infrastructure

**Status:** ✅ Done
**Files:** `jest.config.js`, `tests/setup.ts`, `tests/teardown.ts`, `tests/utils/db-utils.ts`, `.env.test`, `tests/auth.service.test.ts`

**Overview:**
* Added global setup/teardown to create and drop a dedicated test schema
* Introduced `.env.test` for isolated database configuration
* Extended auth service tests to verify bcrypt usage

**Validations Performed:**
* `npm test` now runs with `cross-env NODE_ENV=test`

---

### 🛠️ Step 2.12 – Test DB Bootstrap & Helpers

**Status:** ✅ Done
**Files:** `scripts/init-test-db.ts`, `jest.setup.js`, `jest.config.ts`, `tests/utils/testClient.ts`, `tests/utils/testTenant.ts`, `.env.test`

**Overview:**
* Bootstraps `fuelsync_test` database with public and tenant schemas
* Adds Jest setup script to initialize and reset test schemas
* Provides supertest and tenant helper utilities for service tests

**Validations Performed:**
* `npm test` runs using the new setup and passes existing suites

---

**Phase 2 Completed.** Backend APIs are stable with docs and basic test coverage.

### 🛠️ Step 2.13 – Independent Backend Test Execution

**Status:** ✅ Done
**Files:** `jest.globalSetup.ts`, `jest.globalTeardown.ts`, `scripts/create-test-db.ts`, `scripts/seed-test-db.ts`, `jest.config.ts`, `package.json`

**Overview:**
* Automated creation and seeding of `fuelsync_test` database
* Jest hooks ensure tests run in isolation without manual setup
* Global setup exits early with a notice when PostgreSQL is unavailable
* Local testing guide now includes steps to install and start PostgreSQL via
  `apt-get`

**Validations Performed:**
* `npm test` triggers database provisioning and runs suites
* `LOCAL_DEV_SETUP.md` warns to start PostgreSQL (Docker or service) before tests

### 🔍 Endpoint Review – 2025-06-25

Recent manual review highlighted a few gaps:

* `POST /api/nozzle-readings` does not accept a `paymentMethod` field even though business rules allow `cash`, `card`, `upi`, or `credit`.
* Pump and nozzle routes lack update endpoints for modifying `label` or `fuelType`.
* The static OpenAPI file only lists paths without request or response schemas.

These points should be addressed in a future backend patch.

### ✅ Test Verification – 2025-06-27

After installing PostgreSQL locally and seeding the demo data, all Jest suites
passed. This confirms the automated test database provisioning works when
`psql` is available or Docker Compose is properly installed.
If tests skip because the database cannot be created, install PostgreSQL or
start the Docker container and rerun `npm test`. On Ubuntu/Debian:

```bash
sudo apt-get update && sudo apt-get install -y postgresql
```

### 🛠️ Step 2.CRITICAL_FIXES – Backend Hardening

**Status:** ✅ Done
**Files:** `src/db/index.ts`, `migrations/003_add_indexes.sql`, `src/utils/errorResponse.ts`, tests updated

**Overview:**
* Introduced PostgreSQL connection pooling
* Added indexes for frequently queried columns
* Versioned all API routes under `/v1`
* Unified error handling via `errorResponse` helper
* Added regression tests for versioning and error utilities

### 🛠️ Step 2.14 – Safe Schema & Additional Indexes

**Status:** ✅ Done
**Files:** `src/utils/schemaUtils.ts`, `src/errors/ServiceError.ts`, `migrations/004_add_additional_indexes.sql`, controllers updated

**Overview:**
* Validates schema names with `getSafeSchema`
* Uses `ServiceError` for typed service errors
* Added indexes for credit payments and fuel prices
* Controllers handle `ServiceError` via `errorResponse`

### 🛠️ Fix 2025-07-03 – Remove uuid-ossp Defaults

**Status:** ✅ Done
**Files:** `migrations/001_create_public_schema.sql`, `migrations/tenant_schema_template.sql` and templates

**Overview:**
* UUID generation moved entirely to the backend
* Removed `uuid-ossp` extension and all `DEFAULT uuid_generate_v4()` clauses

### 🛠️ Fix 2025-07-04 – Test DB UUID & Jest Cleanup

**Status:** ✅ Done
**Files:** `scripts/create-test-db.ts`, tests

**Overview:**
* Inserted generated UUID in test DB creation script to satisfy NOT NULL constraint.
* Updated unit tests to match current login and error handling logic.

### 🛠️ Step 2.15 – Sales Listing & Tenant Settings API

**Status:** ✅ Done
**Files:** `src/routes/sales.route.ts`, `src/controllers/sales.controller.ts`, `src/services/sales.service.ts`, `src/routes/settings.route.ts`, `src/controllers/settings.controller.ts`, `src/services/settings.service.ts`

**Overview:**
* Added `/v1/sales` endpoint with filtering by station, nozzle and date range
* Added `/v1/settings` GET and POST endpoints for tenant preferences
* Owner role required to update settings; owners and managers can view
* Marks completion of Phase 2 backend implementation

### 🛠️ Step 2.16 – Utility Scripts & Fuel Inventory

**Status:** ✅ Done
**Files:** `start-server.js`, `scripts/`, `src/services/auth.service.ts`, `src/controllers/auth.controller.ts`, `src/services/fuelInventory.service.ts`, `src/controllers/fuelInventory.controller.ts`, `src/routes/fuelInventory.route.ts`, documentation

**Overview:**
* Added helper scripts for migrations, DB checks and login tests
* Improved multi-tenant login by looking up user email across schemas
* Introduced `/v1/fuel-inventory` endpoint with demo seeding
* Added `DB_AUTH_TROUBLESHOOTING.md` and `SERVER_README.md` for developer guidance

### 🛠️ Step 2.17 – Azure Deployment Restructure

**Status:** ✅ Done
**Files:** `index.js`, `package.json`, `scripts/start-and-test.js`

**Overview:**
* Renamed `start-server.js` to `index.js` for Azure compatibility
* Updated start script and added Node `20.x` engines field
* Revised utility script to spawn `index.js`

### 🛠️ Fix 2025-07-06 – cross-env Dependency

**Status:** ✅ Done
**Files:** `package.json`

**Overview:**
* Moved `cross-env` to regular dependencies so running `npm test` without installing dev packages still works.

### 🛠️ Fix 2025-07-07 – TypeScript Typings

**Status:** ✅ Done
**Files:** `package.json`, `tsconfig.json`

**Overview:**
* Moved `@types/node` into regular dependencies and removed `jest` from the build configuration so Azure deployments compile successfully.

### 🛠️ Fix 2025-07-08 – Azure Cleanup

**Status:** ✅ Done
**Files:** `package.json`, `package-lock.json`, `app.js`, `src/app.ts`, `src/utils/db.ts`

**Overview:**
* Removed remaining Vercel deployment code and documentation.
* Updated CORS origins to allow only Azure domains.
* Dropped Vercel scripts and dependencies from the project.

### 🛠️ Step 2.18 – Tenants API & Summary

**Status:** ✅ Done
**Files:** `src/services/tenant.service.ts`, `src/controllers/tenant.controller.ts`, `src/routes/tenant.route.ts`, `src/routes/adminTenant.route.ts`, `src/routes/adminApi.router.ts`, `src/validators/tenant.validator.ts`, `src/app.ts`, `docs/openapi.yaml`

**Overview:**
* Implemented `/v1/tenants` endpoints for superadmin tenant management.
* Added `/v1/admin/tenants/summary` providing overall tenant metrics.
* Tenant creation applies schema template and optional owner account.
* Documented new APIs in the OpenAPI file.

### 🛠️ Fix 2025-07-09 – API Alignment

**Status:** ✅ Done
**Files:** `src/app.ts`, `src/controllers/dashboard.controller.ts`, `src/routes/dashboard.route.ts`,
`src/controllers/reconciliation.controller.ts`, `src/routes/reconciliation.route.ts`,
`src/controllers/auth.controller.ts`, `src/routes/auth.route.ts`,
`src/controllers/adminAnalytics.controller.ts`, `src/routes/adminAnalytics.route.ts`,
`src/routes/creditPayment.route.ts`, `src/routes/creditor.route.ts`, `src/services/station.service.ts`

**Overview:**
* All frontend-documented endpoints are now available under `/api/v1`.
* Added dashboard analytics, logout and token refresh, admin analytics and daily reconciliation summary.
* Credit payment routes aligned and station listing now returns real counts.

### 🛠️ Fix 2025-07-10 – Dashboard & Reconciliation Bug Fixes

**Status:** ✅ Done
**Files:** `src/routes/reconciliation.route.ts`, `src/controllers/dashboard.controller.ts`, `src/controllers/adminUser.controller.ts`, `src/routes/adminApi.router.ts`

**Overview:**
* Reordered reconciliation routes so the daily summary endpoint is reachable.
* Dashboard payment method breakdown now uses `req.user` consistently.
* Added lightweight analytics summary for SuperAdmin users.

### 🛠️ Step 2.19 – Dashboard & Sales Metrics Expansion

**Status:** ✅ Done
**Files:** `src/controllers/dashboard.controller.ts`, `src/routes/dashboard.route.ts`,
`src/controllers/station.controller.ts`, `src/routes/station.route.ts`, `src/services/station.service.ts`,
`src/controllers/sales.controller.ts`, `src/services/sales.service.ts`, `src/routes/sales.route.ts`,
`src/validators/sales.validator.ts`, `src/middlewares/checkStationAccess.ts`, `docs/openapi.yaml`

**Overview:**
* Added station and date range parameters to dashboard metrics.
* Stations can return metrics and month-over-month performance.
* Sales listing now paginated and analytics endpoint provides station totals.
* Middleware updated to check `stationId` from query parameters.

### 🛠️ Fix 2025-07-11 – SuperAdmin API Alignment

**Status:** ✅ Done
**Files:** `migrations/005_add_price_yearly_to_plans.sql`, `src/services/plan.service.ts`, `src/controllers/admin.controller.ts`, `src/services/tenant.service.ts`, `src/routes/adminApi.router.ts`, `src/controllers/analytics.controller.ts`

**Overview:**
* Plans now include `price_yearly` and APIs expose `priceYearly`.
* Dashboard summary returns new fields (`signupsThisMonth`, `tenantsByPlan`).
* Tenant creation supports custom owner credentials.
* Tenant status updates via PATCH.


### 🛠️ Step 2.20 – API Alignment Endpoints

**Status:** ✅ Done
**Files:** `src/services/inventory.service.ts`, `src/controllers/alerts.controller.ts`, `src/routes/alerts.route.ts`, `src/controllers/analytics.controller.ts`, `src/routes/analytics.route.ts`, `src/services/fuelPrice.service.ts`, `src/controllers/fuelPrice.controller.ts`, `src/routes/fuelPrice.route.ts`, `src/controllers/reports.controller.ts`, `src/routes/reports.route.ts`, `src/app.ts`, `docs/openapi.yaml`, `src/docs/swagger.ts`

**Overview:**
* Added global alerts listing and mark-read endpoints.
* Added station comparison alias under `/analytics/station-comparison`.
* Fuel price records can now be updated via `PUT`.
* Sales reports available via `POST /reports/sales`.
* OpenAPI docs and Swagger spec updated.

### 🛠️ Fix 2025-07-14 – Reports Controller Compile Fix

**Status:** ✅ Done
**Files:** `src/controllers/reports.controller.ts`

**Overview:**
* Removed extra closing brace which stopped `tsc` with error `TS1128`.

### 🛠️ Fix 2025-07-15 – Plan Enforcement Schema Lookup

**Status:** ✅ Done
**Files:** `src/middleware/planEnforcement.ts`

**Overview:**
* [Deprecated] Initial implementation resolved tenant plan by `schema_name`. Unified schema now uses `tenant_id` lookups.

### 🛠️ Step 2.21 – CRUD Completion Endpoints

**Status:** ✅ Done
**Files:** `src/services/pump.service.ts`, `src/controllers/pump.controller.ts`, `src/routes/pump.route.ts`, `docs/openapi.yaml`

**Overview:**
* Added pump update service and route protected by tenant context and role checks.
* Documented update and delete routes for pumps, nozzles and users in OpenAPI spec.
* Backend now exposes full CRUD operations for stations, pumps, nozzles and users.

### 🛠️ Step 2.22 – Fuel Price Delete Endpoint

**Status:** ✅ Done
**Files:** `src/services/fuelPrice.service.ts`, `src/controllers/fuelPrice.controller.ts`, `src/routes/fuelPrice.route.ts`, `docs/openapi.yaml`

**Overview:**
* Added service, controller and route to remove fuel price records.
* Documented DELETE `/fuel-prices/{id}` in OpenAPI spec.

### 🛠️ Step 2.23 – Prisma ORM Migration

**Status:** ✅ Done
**Files:** `src/controllers/user.controller.ts`, `prisma/schema.prisma`, `backend_brain.md`

**Overview:**
* Documented all existing endpoints in `backend_brain.md` and noted OpenAPI mismatches.
* Added Prisma ORM with a schema for the unified database and helper client.
* Refactored user controller methods (`list`, `get`, `create`, `update`) to query via Prisma and enforce `tenant_id` filtering.

### 🛠️ Step 2.24 – Additional Prisma Controllers

**Status:** ✅ Done
**Files:** `src/controllers/station.controller.ts`, `src/controllers/pump.controller.ts`, `src/controllers/nozzle.controller.ts`, `src/controllers/nozzleReading.controller.ts`, `src/controllers/fuelPrice.controller.ts`, `prisma/schema.prisma`, `backend_brain.md`

**Overview:**
* Extended Prisma schema with `FuelPrice` and `UserStation` models.
* Updated station, pump, nozzle, nozzle reading and fuel price controllers to use Prisma for CRUD operations.
* Controllers still rely on raw SQL for advanced analytics routes, to be migrated later.

### 🛠️ Step 2.25 – Endpoint Inventory and Spec Refresh

**Status:** ✅ Done
**Files:** `docs/openapi.yaml`, `backend_brain.md`

**Overview:**
* Enumerated every active backend endpoint and noted which controllers use Prisma.
* Generated a new `openapi.yaml` automatically from the route definitions.
* Updated `backend_brain.md` with a migration status table and documented contract drift.

### 🛠️ Step 2.26 – OpenAPI Audit

**Status:** ✅ Done
**Files:** `backend_brain.md`, `docs/STEP_2_26_COMMAND.md`

**Overview:**
* Parsed all Express routes and compared them to `openapi.yaml`.
* Confirmed the spec includes every path (97 total).
* Added an audit note to `backend_brain.md` for future reference.
* Normalised the OpenAPI document and recorded contract drift notes.

### 🛠️ Step 2.27 – Spec Normalisation & Drift Notes

**Status:** ✅ Done
**Files:** `docs/openapi.yaml`, `backend_brain.md`, `docs/STEP_2_27_COMMAND.md`

**Overview:**
* Aligned path parameters and added missing admin and utility endpoints.
* Logged contract drift vs old spec in `backend_brain.md`.


### 🛠️ Step 2.28 – Complete OpenAPI Schemas

**Status:** ✅ Done
**Files:** `docs/openapi.yaml`, `backend_brain.md`, `docs/STEP_2_28_COMMAND.md`

**Overview:**
* Added generic request and response definitions for every route.
* Introduced an `ErrorResponse` schema and noted mismatch with implementation.
* Normalised admin paths under `/api/v1`.


### 🛠️ Step 2.29 – API Doc Sync Script

**Status:** ✅ Done
**Files:** `merge-api-docs.js`, `backend_brain.md`, `docs/STEP_2_29_COMMAND.md`

**Overview:**
* Added a Node.js script to compare endpoints in `backend_brain.md` and `docs/openapi.yaml`.
* Documented best practices for evolving the API contract and how to run the script.


### 🛠️ Step 2.30 – Pump nozzle count

**Status:** ✅ Done
**Files:** `src/controllers/pump.controller.ts`, `docs/openapi.yaml`, `backend_brain.md`

**Overview:**
* Updated pump listing to include `nozzleCount` using Prisma relation counts.
* Documented the wrapped success response in OpenAPI and backend brain.

### 🛠️ Fix 2025-07-31 – OpenAPI Schema Details

**Status:** ✅ Done
**Files:** `docs/openapi.yaml`, `docs/STEP_fix_20250731.md`

**Overview:**
* Replaced generic object schemas with detailed definitions.
* Imported components from the frontend spec so API docs include fields, formats and examples.

### 🛠️ Step 2.31 – Analytics & lookup endpoints

**Status:** ✅ Done
**Files:** `src/controllers/analytics.controller.ts`, `src/services/analytics.service.ts`, `src/controllers/alerts.controller.ts`, `src/services/alert.service.ts`, `src/controllers/creditor.controller.ts`, `prisma/schema.prisma`, `docs/openapi.yaml`, `backend_brain.md`

**Overview:**
* Added delete endpoint for alerts and new analytics queries using Prisma.
* Enabled GET endpoints for creditors, stations and users returning `{ data }`.
* Extended OpenAPI documentation with schemas and parameters.

### 🛠️ Step 2.32 – Parameter naming alignment
**Status:** ✅ Done
**Files:** `docs/openapi.yaml`, `src/routes/user.route.ts`, `src/routes/station.route.ts`, `src/controllers/user.controller.ts`, `src/controllers/station.controller.ts`, `backend_brain.md`

**Overview:**
* Renamed user and station path parameters to `userId` and `stationId`.
* Synced OpenAPI documentation and backend brain entries.

### 🛠️ Step 2.33 – Reusable response components
**Status:** ✅ Done
**Files:** `docs/openapi.yaml`

**Overview:**
* Added shared `Success` and `Error` response objects under `components.responses`.

### 🛠️ Step 2.34 – OpenAPI request schemas
**Status:** ✅ Done
**Files:** `docs/openapi.yaml`, `docs/STEP_2_34_COMMAND.md`

**Overview:**
* Connected login, refresh, user and station endpoints to detailed schemas.
* Introduced `CreateStationRequest` and `UpdateStationRequest` components.
### 🛠️ Step 2.35 – Response wrapper alignment
**Status:** ✅ Done
**Files:** `docs/openapi.yaml`, `src/app.ts`, `docs/STEP_2_35_COMMAND.md`

**Overview:**
* All endpoints now return data under a `data` property.
* Error responses documented as `{ success: false, message }`.
* Added query parameter docs for pump, nozzle and nozzle reading endpoints.

### 🛠️ Fix 2025-08-13 – Response and Query Cleanups
**Status:** ✅ Done
**Files:** `src/controllers/creditor.controller.ts`, `src/services/analytics.service.ts`, `src/validators/fuelPrice.validator.ts`, `docs/STEP_fix_20250813.md`

**Overview:**
* Removed a redundant success response in the creditor controller.
* Fixed missing semicolons and braces after merge.
* Converted raw SQL strings in analytics service to `Prisma.sql` and executed via `$queryRaw`.
* Updated all query table references to the unified `sales` name.
* Added `costPrice` support to fuel price validation.

### 🛠️ Fix 2025-08-14 – Login Query Updates
**Status:** ✅ Done
**Files:** `src/controllers/auth.controller.ts`, `src/services/auth.service.ts`, `docs/STEP_fix_20250814.md`

**Overview:**
* Adjusted login logic to query tenants by UUID instead of the deprecated `schema_name`.
* Ensures compatibility with the unified schema.

### 🛠️ Fix 2025-08-15 – Tenant Service Unified Schema
**Status:** ✅ Done
**Files:** `src/services/tenant.service.ts`, `src/controllers/tenant.controller.ts`, `src/validators/tenant.validator.ts`, `tests/utils/testTenant.ts`, `docs/openapi.yaml`, `docs/TENANT_MANAGEMENT_GUIDE.md`, `docs/STEP_2_36_COMMAND.md`

**Overview:**
* Removed all schema references from tenant service and related modules.
* Tenant APIs now operate solely on unified tables via `tenant_id`.
* Documentation and tests updated accordingly.


### 🛠️ Fix 2025-08-16 – Plan Enforcement Tenant Queries
**Status:** ✅ Done
**Files:** `src/middleware/planEnforcement.ts`, `src/services/station.service.ts`, `src/services/pump.service.ts`, `src/services/nozzle.service.ts`, `src/services/user.service.ts`, `docs/STEP_fix_20250816.md`

**Overview:**
* Plan limit checks now query unified tables with `tenant_id` filters.
* Service layers pass tenant IDs instead of schema names.

### 🛠️ Fix 2025-08-17 – Service Schema Cleanup
**Status:** ✅ Done
**Files:** `src/services/*`, `src/controllers/*`, `src/utils/seedHelpers.ts`, `docs/STEP_fix_20250817.md`

**Overview:**
* Converted all remaining schema-based queries to unified table access.
* Controllers now rely solely on `tenant_id` for filtering.
* Seeding helpers create data directly in shared tables.

### 🛠️ Fix 2025-08-18 – Remove schemaName from docs
**Status:** ✅ Done
**Files:** `docs/openapi.yaml`, various documentation files, `docs/STEP_fix_20250818.md`

**Overview:**
* Purged `schemaName` references from all guides and examples.
* OpenAPI tenant models only use `planId` and contact fields.

### 🛠️ Fix 2025-08-19 – Auth Logging Cleanup
**Status:** ✅ Done
**Files:** `src/controllers/auth.controller.ts`, `docs/STEP_fix_20250819.md`

**Overview:**
* Removed debug query listing all admin users.
* Reduced auth controller logs to attempts and errors only.

### 🛠️ Fix 2025-08-20 – Remove Tenant Schema Artifacts
**Status:** ✅ Done
**Files:** `package.json`, `scripts/migrate.js`, `scripts/init-test-db.js`, `scripts/reset-passwords.ts`, `jest.setup.js`, `jest.globalSetup.ts`, `tests/utils/db-utils.ts`, `docs/AGENTS.md`, `docs/STEP_fix_20250820.md`

**Overview:**
* Dropped obsolete tenant schema creation logic.
* Test helpers now operate solely on unified tables.

### 🛠️ Fix 2025-08-21 – Remove schemaUtils and Update Analytics
**Status:** ✅ Done
**Files:** `src/utils/priceUtils.ts`, `src/controllers/adminAnalytics.controller.ts`, `src/controllers/analytics.controller.ts`, `docs/STEP_fix_20250821.md`

**Overview:**
* Deleted unused schema utilities.
* Analytics endpoints now compute metrics from shared tables using `tenant_id`.

### 🛠️ Fix 2025-08-22 – Update Setup Database for Unified Schema
**Status:** ✅ Done
**Files:** `scripts/setup-database.js`, `src/utils/seedHelpers.ts`, `docs/STEP_fix_20250822.md`

**Overview:**
* Database setup script no longer creates per-tenant schemas.
* Seed helpers simplified to insert tenants directly into `public.tenants`.

### 🛠️ Fix 2025-08-23 – Test Helpers Use Public Schema
**Status:** ✅ Done
**Files:** `tests/utils/testTenant.ts`, `docs/STEP_fix_20250823.md`

**Overview:**
* Test tenant utility inserts rows into `public.tenants` and `public.users`.
* Fixtures and helpers rely solely on `tenant_id` fields.

### 🛠️ Fix 2025-08-24 – Documentation Cleanup for Unified Schema
**Status:** ✅ Done
**Files:** `docs/ANALYTICS_API.md`, `docs/SUPERADMIN_FRONTEND_GUIDE.md`, `TENANT_UUID_FIX_SUMMARY.md`, `docs/BACKEND_HIERARCHY_API.md`, `docs/STEP_fix_20250824.md`

**Overview:**
* Removed remaining `schema_name` mentions in documentation and marked the field as deprecated.

### 🛠️ Fix 2025-08-25 – Node typings dev dependency
**Status:** ✅ Done
**Files:** `package.json`, `docs/STEP_fix_20250825.md`

**Overview:**
* Moved `@types/node` back to `devDependencies` now that the build installs dev packages.

### 🛠️ Fix 2025-08-26 – Unified Schema Cleanup
**Status:** ✅ Done
**Files:** `src/app.ts`, `src/controllers/admin.controller.ts`, `src/controllers/analytics.controller.ts`, `src/middlewares/*`, `src/types/auth.d.ts`, `migrations/schema/005_master_unified_schema.sql`, `scripts/apply-unified-schema.js`, `frontend/docs/openapi-v1.yaml`, `docs/STEP_fix_20250826.md`

**Overview:**
* Removed deprecated `schemaName` logic from codebase.
* Single migration file simplifies new environment setup.
* API definitions updated for tenant-based schema.

### 🛠️ Fix 2025-08-27 – SQL String Literal Fixes
**Status:** ✅ Done
**Files:** `src/services/creditor.service.ts`, `src/services/fuelPrice.service.ts`, `docs/STEP_fix_20250827.md`

**Overview:**
* Multi-line SQL queries now use template strings instead of single quotes.
* `npm run build` compiles without errors.

### 🛠️ Fix 2025-08-28 – Backend UUID Generation
**Status:** ✅ Done
**Files:** `src/services/tenant.service.ts`, `src/services/admin.service.ts`, `src/services/plan.service.ts`, `docs/STEP_fix_20250828.md`

**Overview:**
* Services no longer rely on database defaults for primary keys.
* UUIDs are generated via `crypto.randomUUID()` before insertion, ensuring compatibility with Azure.

### 🛠️ Fix 2025-08-29 – Comprehensive UUID Insertion
**Status:** ✅ Done
**Files:** `src/services/*`, `docs/STEP_fix_20250829.md`

**Overview:**
* Remaining service-layer inserts now supply UUIDs explicitly.
* Prevents `null value in column "id"` errors across all tables on Azure.

### 🛠️ Fix 2025-08-30 – Admin login route
**Status:** ✅ Done
**Files:** `src/routes/adminAuth.route.ts`, `src/controllers/auth.controller.ts`, `src/services/auth.service.ts`, `src/app.ts`, `docs/openapi.yaml`, `docs/STEP_fix_20250830.md`

**Overview:**
* Added dedicated `/api/v1/admin/auth/login` endpoint for SuperAdmin authentication.
* Ensures admin logins fail fast when credentials do not match an admin user.

### 🛠️ Fix 2025-08-31 – Consistent DB Password Variable
**Status:** ✅ Done
**Files:** `.env.development`, `.env.test`, `docker-compose.yml`, `jest.setup.js`, `jest.globalSetup.ts`, `jest.globalTeardown.ts`, `tests/utils/db-utils.ts`, `docs/STEP_fix_20250831.md`

**Overview:**
* Standardised on `DB_PASSWORD` for all environment configurations.
* Updated Jest helpers to reference the new variable.
### 🛠️ Fix 2025-08-31 – Default 404 handler
**Status:** ✅ Done
**Files:** `src/app.ts`, `docs/openapi.yaml`, `docs/STEP_fix_20250831.md`

**Overview:**
* Added a catch-all route that returns JSON `Route not found` errors.
* OpenAPI spec now documents the `NotFound` response component.

### 🛠️ Fix 2025-09-01 – Secure schemas route
**Status:** ✅ Done
**Files:** `src/app.ts`, `docs/openapi.yaml`, `docs/STEP_fix_20250901.md`

**Overview:**
* `/schemas` endpoint now only executes in non-production environments.
* In production it requires authentication and always responds 403 without touching tables.
### 🛠️ Fix 2025-09-02 – Debug middleware conditional
**Status:** ✅ Done
**Files:** `src/app.ts`, `.env.example`, `.env.development`, `DEV_GUIDE.md`, `docs/STEP_fix_20250902.md`

**Overview:**
* `debugRequest` middleware only loads when not in production or when `DEBUG_REQUESTS=true`.
* Added `DEBUG_REQUESTS` environment variable and updated docs.

### 🛠️ Fix 2025-09-03 – Log directory cleanup
**Status:** ✅ Done
**Files:** `.gitignore`, `docs/STEP_fix_20250903.md`

**Overview:**
* Removed obsolete `logs/server.log` and added the directory to `.gitignore` to keep runtime logs out of version control.

### 🛠️ Fix 2025-09-05 – Tenant creation updated_at bug
**Status:** ✅ Done
**Files:** `src/services/tenant.service.ts`, `docs/STEP_fix_20250905.md`

**Overview:**
* Insert query now populates the `updated_at` column to prevent 500 errors when creating tenants.

### 🛠️ Fix 2025-09-06 – User creation updated_at bug
**Status:** ✅ Done
**Files:** `src/services/user.service.ts`, `src/services/tenant.service.ts`, `docs/STEP_fix_20250906.md`

**Overview:**
* Insert queries for owners, managers, attendants and other users now set `updated_at = NOW()` to avoid null constraint errors.
### 🛠️ Fix 2025-09-06 – Credential consistency
**Status:** ✅ Done
**Files:** `src/services/admin.service.ts`, `scripts/setup-database.js`, `docs/STEP_fix_20250906.md`

**Overview:**
* All documentation and setup scripts now reference `Admin@123` as the default password, resolving login issues caused by outdated credentials.

### 🛠️ Fix 2025-09-07 – DB migration docs cleanup
**Status:** ✅ Done
**Files:** `UNIFIED_DB_SETUP.md`, `docs/DATABASE_MANAGEMENT.md`, `db_brain.md`, `docs/STEP_fix_20250907.md`

**Overview:**
* Documented that `setup-unified-db` loads `005_master_unified_schema.sql`.
* Added instructions for handling new SQL migration files.

### 🛠️ Fix 2025-09-08 – Admin user updated_at bug
**Status:** ✅ Done
**Files:** `src/services/admin.service.ts`, `src/services/adminUser.service.ts`, `docs/STEP_fix_20250908.md`

**Overview:**
* Insert queries for new admin users now include `updated_at = NOW()` to prevent null constraint violations when creating superadmins.

### 🛠️ Fix 2025-09-09 – Prisma DB URL fallback
**Status:** ✅ Done
**Files:** `src/utils/prisma.ts`, `docs/STEP_fix_20250909.md`

**Overview:**
* `src/utils/prisma.ts` now builds `DATABASE_URL` from `DB_*` variables when missing so deployments without the variable still connect.

### 🛠️ Fix 2025-09-10 – Tenant email slug generation
**Status:** ✅ Done
**Files:** `src/services/tenant.service.ts`, `src/utils/slugify.ts`, `docs/STEP_fix_20250910.md`

**Overview:**
* Default user emails use a slugified tenant name instead of the raw UUID.

### 🛠️ Fix 2025-06-28 – Login tests & schema migration
**Status:** ✅ Done
**Files:** `scripts/simple-login-test.js`, `migrations/schema/003_unified_schema.sql`, `migrations/schema/005_master_unified_schema.sql`, `docs/STEP_fix_20250628.md`

**Overview:**
* Updated login test script to match seeded user credentials and configurable port.
* Unified schema SQL adjusted for clean initialization.

### 🛠️ Fix 2025-06-29 – Plan rule lookup by UUID
**Status:** ✅ Done
**Files:** `src/config/planConfig.ts`, `tests/planEnforcement.test.ts`, `docs/STEP_fix_20250629.md`

**Overview:**
* `getPlanRules` now resolves plan rules using the seeded plan UUIDs.
* Added Jest tests covering pump limit enforcement.


### 🛠️ Fix 2025-09-11 – Fuel price validFrom alignment
**Status:** ✅ Done
**Files:** `src/controllers/fuelPrice.controller.ts`, `src/services/fuelPrice.service.ts`, `src/validators/fuelPrice.validator.ts`, `src/utils/priceUtils.ts`, `src/utils/seedHelpers.ts`, `src/docs/swagger.ts`, `frontend/docs/integration-instructions.md`, `docs/STEP_fix_20250911.md`

**Overview:**
* All price CRUD endpoints now expect `validFrom`. Utility helpers and swagger docs updated to match the database column `valid_from`.

### 🛠️ Fix 2025-09-12 – Tenant context middleware
**Status:** ✅ Done
**Files:** `src/middlewares/setTenantContext.ts`, `docs/SECURITY_tenant_authorization.md`, `docs/STEP_fix_20250912.md`

**Overview:**
* Middleware now populates tenant IDs from the `x-tenant-id` header when absent in the JWT and rejects requests missing any tenant context.

### 🛠️ Fix 2025-09-13 – Tenant list counts
**Status:** ✅ Done
**Files:** `src/services/tenant.service.ts`, `docs/STEP_fix_20250913.md`

**Overview:**
* `listTenants` now computes `stationCount` and `userCount` so the SuperAdmin dashboard receives these metrics.

### 🛠️ Fix 2025-09-14 – Explicit updated_at on inserts
**Status:** ✅ Done
**Files:** various `src/services/*.ts`, `docs/STEP_fix_20250914.md`

**Overview:**
* Insert queries now include `updated_at = NOW()` ensuring compatibility with strict schemas.

### 🛠️ Fix 2025-09-15 – Unified sales storage
**Status:** ✅ Done
**Files:** `src/services/nozzleReading.service.ts`, `src/services/reconciliation.service.ts`, `src/controllers/reconciliation.controller.ts`, `src/controllers/dashboard.controller.ts`, `src/controllers/reports.controller.ts`, `docs/STEP_fix_20250915.md`

**Overview:**
* Sales rows are now inserted into `public.sales` and queried consistently using `tenant_id`.
* Dashboard analytics, reconciliation and reports all reference the unified tables.

### 🛠️ Fix 2025-09-16 – Nozzle reading service wiring
**Status:** ✅ Done
**Files:** `src/controllers/nozzleReading.controller.ts`, `docs/STEP_fix_20250916.md`

**Overview:**
* The nozzle reading API now calls the service layer so each reading also creates a sales row in `public.sales`.

### 🛠️ Fix 2025-09-17 – Sales listing numeric values
**Status:** ✅ Done
**Files:** `src/services/sales.service.ts`, `docs/STEP_fix_20250917.md`

**Overview:**
* `listSales` now converts `volume` and `amount` with `parseFloat` so API responses use numeric types.

### 🛠️ Fix 2025-09-18 – Numeric and date parsing
**Status:** ✅ Done
**Files:** `src/utils/parseDb.ts`, `src/services/*`, `docs/STEP_fix_20250918.md`

**Overview:**
* Introduced a shared parser so all service methods return numbers and `Date` objects rather than strings.

### 🛠️ Fix 2025-09-19 – TypeScript generic constraint
**Status:** ✅ Done
**Files:** `src/utils/parseDb.ts`, `docs/STEP_fix_20250919.md`

**Overview:**
* Added an explicit record constraint to `parseRows` so TypeScript build passes.

### 🛠️ Fix 2025-09-20 – Tenant_id column migration
**Status:** ✅ Done
**Files:** `migrations/schema/006_add_tenant_id_columns.sql`, `docs/STEP_fix_20250920.md`

**Overview:**
* Added conditional migration to add `tenant_id` foreign keys when missing so older deployments match the unified schema.

### 🛠️ Fix 2025-09-21 – Daily summary previous-day readings
**Status:** ✅ Done
**Files:** `src/controllers/reconciliation.controller.ts`, `docs/STEP_fix_20250921.md`

**Overview:**
* Reworked `getDailySummary` query so readings are filtered after lagging, allowing nozzles with a single reading to use the prior day's value.

### 🛠️ Fix 2025-09-22 – Daily summary price lookup
**Status:** ✅ Done
**Files:** `src/controllers/reconciliation.controller.ts`, `docs/STEP_fix_20250920.md`

**Overview:**
* Daily summary now selects the correct fuel price based on each reading's timestamp via a lateral join and shows entries even when only one reading exists.

### 🛠️ Fix 2025-09-23 – Unified setup runs migrations
**Status:** ✅ Done
**Files:** `scripts/setup-unified-db.js`, `UNIFIED_DB_SETUP.md`, `db_brain.md`, `docs/STEP_fix_20250923.md`

**Overview:**
* The setup script now executes `node scripts/migrate.js up` after applying the master schema to ensure all new migration files run automatically.

### 🛠️ Step 2.37 – Attendant access & cash reports
**Status:** ✅ Done
**Files:** `migrations/schema/007_create_cash_reports.sql`, `src/services/attendant.service.ts`, `src/controllers/attendant.controller.ts`, `src/routes/attendant.route.ts`, `src/app.ts`, `docs/openapi.yaml`

**Overview:**
* Added attendant endpoints to list assigned stations, pumps, nozzles and creditors.
* Introduced `cash_reports` table and API for attendants to submit daily cash and credit totals.

### 🛠️ Step 2.38 – Attendant cash reports & alerts
**Status:** ✅ Done
**Files:** `src/services/attendant.service.ts`, `src/controllers/attendant.controller.ts`, `src/routes/attendant.route.ts`, `docs/openapi.yaml`, `backend_brain.md`

**Overview:**
* Added endpoint to list attendant cash reports.
* Exposed attendant alerts API with acknowledge action.

### 🛠️ Step 2.39 – Fuel price validation endpoints
**Status:** ✅ Done
**Files:** `src/services/fuelPriceValidation.service.ts`, `src/controllers/fuelPrice.controller.ts`, `src/routes/fuelPrice.route.ts`, `docs/openapi.yaml`

**Overview:**
* Added validation API to check missing fuel types and outdated prices by station.
* Endpoint to list stations lacking active prices.

### 🛠️ Step 2.40 – Nozzle reading creation validation
**Status:** ✅ Done
**Files:** `src/services/nozzleReading.service.ts`, `src/controllers/nozzleReading.controller.ts`, `src/routes/nozzleReading.route.ts`, `docs/openapi.yaml`, `src/docs/swagger.ts`

**Overview:**
* Added endpoint to verify nozzle status and price before recording a reading.

### 🛠️ Step 2.41 – Alert creation & summary endpoints
**Status:** ✅ Done
**Files:** `src/services/alert.service.ts`, `src/controllers/alerts.controller.ts`, `src/routes/alerts.route.ts`, `docs/openapi.yaml`

**Overview:**
* Added API to create alerts and fetch unread counts grouped by severity.

### 🛠️ Step 2.42 – Automated alert rules
**Status:** ✅ Done
**Files:** `src/services/alertRules.service.ts`, `docs/BUSINESS_RULES.md`

**Overview:**
* Added service functions that generate alerts for missing readings, prices, credit limits, inactivity and cash reports.

### 🛠️ Step 2.43 – Price validation on readings
**Status:** ✅ Done
**Files:** `src/utils/priceUtils.ts`, `src/services/nozzleReading.service.ts`, `tests/sales.service.test.ts`

**Overview:**
* Nozzle readings now fail if fuel price is missing or older than seven days.
* Credit sales trigger a warning alert when above 90% of the limit.

### 🛠️ Step 2.44 – Role journey documentation
**Status:** ✅ Done
**Files:** `docs/journeys/*.md`

**Overview:**
* Added dedicated API journey guides for SUPERADMIN, OWNER, MANAGER and ATTENDANT roles. These documents map login flows, endpoints and DB touch points for QA and future-proofing.

### 🛠️ Step 2.45 – SuperAdmin tenant settings
**Status:** ✅ Done
**Files:** `migrations/schema/008_create_tenant_settings_kv.sql`, `src/services/settingsService.ts`, `src/services/tenant.service.ts`, `src/controllers/adminSettings.controller.ts`, `src/routes/adminApi.router.ts`

**Overview:**
* Introduced `tenant_settings_kv` table to store feature flags and preferences per tenant.
* Default records are seeded on tenant creation.
* New SuperAdmin endpoints allow viewing and updating these settings.

### 🛠️ Step 2.46 – Journey docs alignment
**Status:** ✅ Done
**Files:** `docs/journeys/*.md`

**Overview:**
* Updated all role journey documents to mirror the current OpenAPI contract including new settings endpoints, inventory routes and auth helpers.

### 🛠️ Fix 2025-10-05 – PoolClient settings parameter
**Status:** ✅ Done
**Files:** `src/services/settingsService.ts`, `docs/STEP_fix_20251005.md`

**Overview:**
* setDefaultSettings now accepts a `PoolClient` so tenant creation compiles without type errors.


### 🛠️ Fix 2025-11-01 – Fuel inventory updated_at column
**Status:** ✅ Done
**Files:** `src/services/fuelInventory.service.ts`, `docs/STEP_fix_20251101.md`

**Overview:**
* Added `updated_at` timestamp to the tenant `fuel_inventory` table to align with seed logic.

### 🛠️ Fix 2025-11-02 – Delivery and inventory schema enums
**Status:** ✅ Done
**Files:** `docs/openapi.yaml`, `frontend/docs/openapi-v1.yaml`, `src/docs/swagger.ts`, `docs/STEP_fix_20251102.md`

**Overview:**
* OpenAPI docs now expose a `capacity` field on inventory entries.
* Fuel deliveries accept a `supplier` name and `premium` as a fuel type.

### 🛠️ Step 2.47 – Response wrapper & new endpoints
**Status:** ✅ Done
**Files:** See `docs/STEP_2_47_COMMAND.md`

**Overview:**
* Standardised success and error responses.
* Added `/dashboard/system-health`, `/stations/{stationId}/efficiency`, and `/reconciliation/{id}/approve` endpoints.

### 🛠️ Step 2.48 – Script guide and cleanup
**Status:** ✅ Done
**Files:** `docs/SCRIPTS_GUIDE.md`, removed legacy scripts, `docs/STEP_2_48_COMMAND.md`

**Overview:**
* Documented all useful scripts in one guide.
* Deleted obsolete testing utilities.
* README files link to the new guide.


### 🛠️ Step 2.49 – successResponse parameter alignment
**Status:** ✅ Done
**Files:** `docs/STEP_2_49_COMMAND.md`, various controllers

**Overview:**
* Updated create endpoints to pass the HTTP status code as the fourth argument of `successResponse`.

### 🛠️ Step 2.50 – Setup status API
**Status:** ✅ Done
**Files:** `src/services/setupStatus.service.ts`, `src/controllers/setupStatus.controller.ts`, `src/routes/setupStatus.route.ts`, `src/app.ts`, `docs/openapi.yaml`, `docs/STEP_2_50_COMMAND.md`

**Overview:**
* Added `/setup-status` endpoint to compute onboarding progress via entity counts.
* Service checks stations, pumps, nozzles and fuel prices for the current tenant.

### 🛠️ Step 2.51 – Duplicate nozzle conflict handling
**Status:** ✅ Done
**Files:** `src/controllers/nozzle.controller.ts`, `docs/openapi.yaml`, `tests/nozzle.controller.test.ts`, `docs/STEP_2_51_COMMAND.md`

**Overview:**
* Creation errors from Prisma with code `P2002` now return status `409` and a clear message.
* OpenAPI spec lists the 409 response and a unit test verifies the behaviour.

### 🛠️ Step 2.52 – Nozzle fuel type validation
**Status:** ✅ Done
**Files:** `src/validators/nozzle.validator.ts`, `docs/STEP_2_52_COMMAND.md`

**Overview:**
* `validateCreateNozzle` checks that `fuelType` is one of `petrol`, `diesel` or `premium`.
* Optional `status` is validated and included when present.

### 🛠️ Fix 2025-11-14 – Pump request schema correction
**Status:** ✅ Done
**Files:** `docs/openapi.yaml`, `docs/STEP_fix_20251114.md`

**Overview:**
* POST and PUT pump endpoints use the correct `CreatePumpRequest` schema.
### 🛠️ Fix 2025-11-16 – Nozzle request schema cleanup
**Status:** ✅ Done
**Files:** `docs/openapi.yaml`, `docs/STEP_fix_20251116_COMMAND.md`

**Overview:**
* POST and PUT nozzle endpoints now reference `CreateNozzleRequest` for consistency.
* The schema lists allowed values for `fuelType` and optional `status`.

### 🛠️ Fix 2025-11-17 – Response object consistency
**Status:** ✅ Done
**Files:** `src/controllers/nozzle.controller.ts`, `docs/STEP_fix_20251117.md`

**Overview:**
* GET handlers return `{ pump }` or `{ nozzle }` within the success response wrapper for consistent API shape.

### 🛠️ Fix 2025-11-18 – Nozzle validator type cast
**Status:** ✅ Done
**Files:** `src/validators/nozzle.validator.ts`, `docs/STEP_fix_20251118.md`

**Overview:**
* Cast `fuelType` to the allowed union type to resolve TypeScript compilation errors.

### 🛠️ Fix 2025-11-19 – Fuel price station names
**Status:** ✅ Done
**Files:** `backend_brain.md`, `docs/STEP_fix_20251119.md`

**Overview:**
* Fuel price endpoints now include related station details in the response.

### 🛠️ Fix 2025-11-20 – Fuel price station id in spec
**Status:** ✅ Done
**Files:** `docs/openapi.yaml`, `src/controllers/fuelPrice.controller.ts`, `docs/STEP_fix_20251120.md`

**Overview:**
* Fuel price schema now documents `station.id` and listing returns station id with name.

### 🛠️ Step 2.53 – Fuel inventory summary endpoint
**Status:** ✅ Done
**Files:** `src/services/fuelInventory.service.ts`, `src/controllers/fuelInventory.controller.ts`, `src/routes/fuelInventory.route.ts`, `docs/openapi.yaml`, `docs/STEP_2_53_COMMAND.md`

**Overview:**
* Added `GET /fuel-inventory/summary` to aggregate current volume and capacity by fuel type.
* Endpoint creates the table if missing and returns totals using the standard success wrapper.

### 🛠️ Fix 2025-11-23 – Cash report credit entries
**Status:** ✅ Done
**Files:** `src/services/attendant.service.ts`, `src/controllers/attendant.controller.ts`, `docs/openapi.yaml`, `backend_brain.md`, `docs/STEP_fix_20251123.md`

**Overview:**
* Cash report API now accepts `creditEntries` with creditor and fuel details.
* Service creates sales for each credit entry and calculates total credit automatically.

### 🛠️ Fix 2025-11-24 – Extended JWT lifetime
**Status:** ✅ Done
**Files:** `src/constants/auth.ts`, `src/utils/jwt.ts`, `docs/AUTH.md`, `docs/journeys/*`, `docs/STEP_fix_20251124.md`

**Overview:**
* Increased `JWT_EXPIRES_IN` to `100y` to avoid token expiry during long-running tests.

### 🛠️ Fix 2025-11-25 – Refresh token constant
**Status:** ✅ Done
**Files:** `src/constants/auth.ts`, `src/controllers/auth.controller.ts`, `docs/AUTH.md`, `docs/STEP_fix_20251125.md`

**Overview:**
* Added `REFRESH_TOKEN_EXPIRES_IN` constant and used `JWT_SECRET` when signing refresh tokens.
* AUTH guide now notes the 24h refresh token policy.

### 🛠️ Fix 2025-11-26 – Unified fuel inventory queries
**Status:** ✅ Done
**Files:** `src/services/fuelInventory.service.ts`, `src/services/inventory.service.ts`, `src/services/delivery.service.ts`, `src/controllers/fuelInventory.controller.ts`, `src/controllers/delivery.controller.ts`, `docs/STEP_fix_20251126.md`

**Overview:**
* Inventory and delivery services now reference `public.fuel_inventory` and join `public` tables.
* Queries filter by `tenant_id` and controllers no longer embed tenant schema strings.
### 🛠️ Fix 2025-11-27 – Dashboard station filter handling
**Status:** ✅ Done
**Files:** `src/utils/normalizeStationId.ts`, controllers updated, `docs/STEP_fix_20251127.md`

**Overview:**
* Normalizes `stationId` query parameters so `all` or undefined values aggregate all stations.

### 🛠️ Fix 2025-11-28 – Previous reading in nozzle listing
**Status:** ✅ Done
**Files:** `src/services/nozzleReading.service.ts`, `docs/openapi.yaml`, `docs/STEP_fix_20251128.md`

**Overview:**
* `GET /api/v1/nozzle-readings` now returns `previousReading` by computing a window function over all readings.
* OpenAPI schema updated accordingly.

### 🛠️ Step 2.54 – API corrections and feature flags
**Status:** ✅ Done
**Files:** `src/routes/dashboard.route.ts`, `src/app.ts`, `src/controllers/settings.controller.ts`, `docs/openapi.yaml`, `docs/STEP_2_54_COMMAND.md`

**Overview:**
* Added deprecated dashboard aliases and new `/tenant/settings` endpoint exposing feature flags.
* Updated OpenAPI response schemas for comparison, ranking and inventory routes.

### 🛠️ Step 2.55 – Dashboard station metrics endpoint
**Status:** ✅ Done
**Files:** `src/services/station.service.ts`, `src/controllers/dashboard.controller.ts`, `src/routes/dashboard.route.ts`, `docs/openapi.yaml`, `docs/STEP_2_55_COMMAND.md`

**Overview:**
* New endpoint `/dashboard/station-metrics` provides per-station totals and efficiency.
* Added `StationMetric` schema in the API specification.

### 🛠️ Fix 2025-12-01 – Alert parameter naming alignment
**Status:** ✅ Done
**Files:** `docs/openapi.yaml`, `frontend/docs/openapi-v1.yaml`, `docs/STEP_fix_20251201.md`

**Overview:**
* Changed path parameter `alertId` to `id` for consistency with implemented routes.

### 🛠️ Step 2.56 – Backend analytics and inventory completion
**Status:** ✅ Done
**Files:** `src/services/analytics.service.ts`, `src/services/fuelInventory.service.ts`, `src/services/tenant.service.ts`, `src/controllers`, `src/routes`, `docs/openapi.yaml`, `docs/STEP_2_56_COMMAND.md`

**Overview:**
* Added tenant dashboard metrics endpoint and admin tenant summary.
* Fuel inventory uses delivery and reading data for tank levels.
* Auth responses now return tenant name and fuel price list includes station name.
* Marked testing endpoints as internal in API docs.

### 🛠️ Step 2.57 – Tenant email convention update
**Status:** ✅ Done
**Files:** `src/services/tenant.service.ts`, `docs/TENANT_CREATION_API.md`, `docs/TENANT_MANAGEMENT_GUIDE.md`, `TENANT_USER_CREATION_PROCESS.md`, `docs/USER_MANAGEMENT.md`, `UNIFIED_DB_SETUP.md`, `docs/STEP_2_57_COMMAND.md`

**Overview:**
* Default user emails now follow `<role>@<schema>.fuelsync.com` for predictability.

### 🛠️ Fix 2025-12-02 – Frontend hooks OpenAPI alignment
**Status:** ✅ Done
**Files:** `src/api/*`, `CHANGELOG.md`, `docs/STEP_fix_20251202.md`

**Overview:**
* API services now read from the `data` field of responses.
* Legacy keys like `stations` or `inventory` are no longer referenced.

### 🛠️ Fix 2025-12-06 – Prisma usage audit
**Status:** ✅ Done
**Files:** `docs/PRISMA_EFFICIENCY_REVIEW.md`, `docs/STEP_fix_20251206.md`

**Overview:**
* Reviewed all services and controllers for raw SQL and inefficient Prisma usage.
* Documented recommendations to migrate queries to Prisma and add proper types.
\n### 🛠️ Fix 2025-12-07 – Prisma migration of services\n**Status:** ✅ Done\n**Files:** `src/services/user.service.ts`, `src/services/pump.service.ts`, `src/controllers/analytics.controller.ts`, `docs/STEP_fix_20251207.md`\n\n**Overview:**\n* Replaced `pg` queries with Prisma transactions in core services.\n* Converted analytics controller to use Prisma aggregates.\n

### 🛠️ Fix 2025-12-10 – TypeScript build fixes
**Status:** ✅ Done
**Files:** `docs/STEP_fix_20251210.md`

**Overview:**
* Resolved compilation errors by aligning Prisma usage and imports.


### 🛠️ Fix 2025-12-11 – Explicit typing cleanup
**Status:** ✅ Done
**Files:** `docs/STEP_fix_20251211.md`

**Overview:**
* Added explicit types for callback parameters and transaction clients.
* Replaced `$queryRaw` generics with type assertions to satisfy strict TypeScript.

### 🛠️ Fix 2025-12-12 – Automated Prisma client generation
**Status:** ✅ Done
**Files:** `package.json`, `docs/STEP_fix_20251212.md`

**Overview:**
* Added `postinstall` script to automatically run `prisma generate` on deployment.

### 🛠️ Fix 2025-12-13 – Handle empty dashboard results
**Status:** ✅ Done
**Files:** `src/controllers/dashboard.controller.ts`, `docs/STEP_fix_20251213.md`

**Overview:**
* Dashboard payment and creditor endpoints now return an empty array when no records exist.

### 🛠️ Fix 2025-12-14 – Uniform dashboard empty handling
**Status:** ✅ Done
**Files:** `src/controllers/dashboard.controller.ts`, `docs/STEP_fix_20251214.md`

**Overview:**
* Added explicit empty-row checks to all dashboard endpoints for consistency.

### 🛠️ Fix 2025-12-15 – Explicit empty list handling
**Status:** ✅ Done
**Files:** `src/controllers/*`, `docs/STEP_fix_20251215.md`

**Overview:**
* Added `rows.length === 0` checks to all list endpoints so they return an empty array instead of an object with zero records.

### 🛠️ Fix 2025-12-16 – Node typings for TypeScript
**Status:** ✅ Done
**Files:** `package.json`, `package-lock.json`, `docs/STEP_fix_20251216.md`

**Overview:**
* Added `@types/node` to devDependencies so `tsc` succeeds without missing type errors.

### 🛠️ Fix 2025-12-17 – Station metrics compile fix
**Status:** ✅ Done
**Files:** `src/services/station.service.ts`, `docs/STEP_fix_20251217.md`

**Overview:**
* Cast station listing results to `any[]` so the `metrics` property can be assigned without compile errors.

### 🛠️ Fix 2025-12-18 – Prisma price helper typing
**Status:** ✅ Done
**Files:** `src/utils/priceUtils.ts`, `docs/STEP_fix_20251218.md`

**Overview:**
* Updated `getPriceAtTimestamp` to accept `PrismaClient` directly, resolving build errors when called from services.

### 🛠️ Fix 2025-12-19 – Station list typing and price lookup
**Status:** ✅ Done
**Files:** `src/services/attendant.service.ts`, `src/services/station.service.ts`, `docs/STEP_fix_20251219.md`

**Overview:**
* Passed the pg transaction client to `getPriceAtTimestamp` in cash report creation.
* Cast station listing results to `any[]` so metrics can be attached without type errors.

### 🛠️ Fix 2025-12-20 – Apply documented Prisma price helper
**Status:** ✅ Done
**Files:** `src/utils/priceUtils.ts`, `src/services/attendant.service.ts`, `src/services/nozzleReading.service.ts`, `README.md`, `docs/STEP_fix_20251220.md`

**Overview:**
* Converted `getPriceAtTimestamp` to use `PrismaClient`.
* Services now pass the Prisma instance for price lookups.
* README links to the local Postgres setup guide.

### 🛠️ Fix 2026-07-16 – Azure deployment docs
**Status:** ✅ Done
**Files:** `docs/AZURE_DEPLOYMENT_GUIDE.md`, `docs/AZURE_DEV_SETUP.md`, `README.md`, `docs/STEP_fix_20260716_COMMAND.md`

**Overview:**
* Documented environment variables and Azure setup script usage.
* Added a developer guide for connecting to an Azure database.
* Linked both guides from the README.

### 🛠️ Fix 2026-07-17 – Dashboard station access
**Status:** ✅ Done
**Files:** `src/controllers/dashboard.controller.ts`, `tests/dashboard.controller.test.ts`, `docs/STEP_fix_20260717_COMMAND.md`

**Overview:**
* Added `user_stations` check to all dashboard endpoints with `stationId`.
* Handlers return a 403 response when the user lacks access.
* Added unit tests for the new validation logic.

### 🛠️ Fix 2026-07-18 – Fuel price effective dates
**Status:** ✅ Done
**Files:** `backend/src/validators/fuelPrice.validator.ts`, `backend/src/controllers/fuelPrice.controller.ts`, `backend/src/services/fuelPrice.service.ts`, `src/api/api-contract.ts`, `docs/STEP_fix_20260718_COMMAND.md`

**Overview:**
* `validFrom` in fuel price creation is now optional and defaults to the current timestamp.
* `effectiveTo` may be supplied and must be later than `validFrom`.

### 🛠️ Fix 2026-07-19 – Fuel price range override
**Status:** ✅ Done
**Files:** `backend/src/controllers/fuelPrice.controller.ts`, `backend/src/services/fuelPrice.service.ts`, `docs/STEP_fix_20260719_COMMAND.md`

**Overview:**
* When creating a new fuel price, any open range for the same station and fuel type is automatically closed by setting its `effective_to` to the new `valid_from`.

### 🛠️ Fix 2026-07-22 – Fuel price service tests
**Status:** ✅ Done
**Files:** `backend/tests/fuelPrice.service.test.ts`, `docs/STEP_fix_20260722_COMMAND.md`

**Overview:**
* Added unit tests to ensure overlapping ranges throw errors and open ranges are closed when a new price is created.

### 🛠️ Fix 2026-07-26 – OpenAPI contract tests
**Status:** ✅ Done
**Files:** `__tests__/integration/api-contract.test.ts`, `__tests__/integration/openapiRoutes.test.ts`, `docs/STEP_fix_20260726_COMMAND.md`

**Overview:**
* Tests reference `docs/openapi.yaml` and hit `/api/v1` routes directly.

### 🛠️ Fix 2026-07-27 – Remove outdated price restriction
**Status:** ✅ Done
**Files:** `src/services/nozzleReading.service.ts`, `docs/STEP_fix_20260727_COMMAND.md`

**Overview:**
* Removed the 7‑day fuel price validity check so older prices can still be used when recording readings.

### 🛠️ Fix 2026-07-28 – Expand service and controller tests
**Status:** ✅ Done
**Files:** `tests/station.controller.test.ts`, `tests/inventory.service.test.ts`, `docs/STEP_fix_20260728_COMMAND.md`

**Overview:**
* Added basic unit tests for the station controller create handler and inventory service update logic.
\n### 🛠️ Fix 2026-07-29 – Validate controller exports\n**Status:** ✅ Done\n**Files:** `tests/controllersExist.test.ts`, `docs/STEP_fix_20260729_COMMAND.md`\n\n**Overview:**\n* Added automated test that loads each controller file and checks that a create handler function returns an object of handlers.

### 🛠️ Fix 2026-07-30 – Resolve unit test failures
**Status:** ✅ Done
**Files:** `tests/controllersExist.test.ts`, `tests/inventory.service.test.ts`, `tests/nozzle.controller.test.ts`, `tests/planEnforcement.test.ts`, `docs/STEP_fix_20260730_COMMAND.md`

**Overview:**
* Installed PostgreSQL and updated tests so they run without dynamic imports.
* Added missing type definitions and corrected service mocks.

### 🛠️ Fix 2026-07-31 – Type corrections for tests
**Status:** ✅ Done
**Files:** `src/services/nozzleReading.service.ts`, `src/services/reconciliation.service.ts`, `tests/readings.service.test.ts`, `docs/STEP_fix_20260731_COMMAND.md`

**Overview:**
* Resolved TypeScript errors in services by selecting `recorded_at` and using `Number()` for numeric comparisons.
* Updated the readings service unit test to align with the revised API.

### 🛠️ Fix 2026-08-01 – Restore passing unit tests
**Status:** ✅ Done
**Files:** `src/utils/priceUtils.ts`, `src/services/attendant.service.ts`, `tests/dashboard.controller.test.ts`, `tests/sales.service.test.ts`, `tests/readings.service.test.ts`, `__tests__/integration/versioning.test.ts`, `__tests__/integration/openapiRoutes.test.ts`, `__tests__/integration/api-contract.test.ts`, `docs/STEP_fix_20260801_COMMAND.md`

**Overview:**
* Installed Node modules and configured Postgres authentication for testing.
* Fixed price lookup helper and updated associated unit test.
* Replaced outdated assertions in dashboard summary tests.
* Mocked Prisma in readings tests to prevent raw query failures.
* Updated integration tests to use `/api/v1` routes and skip an obsolete analytics endpoint.
* Adjusted attendant service cash parsing logic.

### 🛠️ Fix 2026-08-02 – Document Postgres password setup
**Status:** ✅ Done
**Files:** `README.md`, `docs/STEP_fix_20260802_COMMAND.md`

**Overview:**
* Added explicit `psql` command to set the `postgres` password in the manual setup section.
* Verified tests succeed when PostgreSQL is installed and running.

### 🛠️ Fix 2026-08-03 – Sync OpenAPI with controllers
**Status:** ✅ Done
**Files:** `docs/openapi.yaml`, `docs/STEP_fix_20260803_COMMAND.md`

**Overview:**
* Audited all backend routers and added missing paths to the OpenAPI spec.
* Documented analytics, delivery inventory, pump settings and reconciliation endpoints.

### 🛠️ Fix 2026-08-04 – Complete admin OpenAPI routes
**Status:** ✅ Done
**Files:** `docs/openapi.yaml`, `docs/STEP_fix_20260804_COMMAND.md`

**Overview:**
* Added `/admin/dashboard` and `/admin/analytics` paths.
* Documented tenant settings management endpoints for Super Admin.

### 🛠️ Fix 2026-08-05 – Audit OpenAPI after sales update
**Status:** ✅ Done
**Files:** `docs/STEP_fix_20260805_COMMAND.md`

**Overview:**
* Checked all routers for coverage in the OpenAPI file after the sales service refactor.
* No missing paths were found; documentation remains accurate.

### 🛠️ Fix 2026-08-06 – Re-audit OpenAPI after controller updates
**Status:** ✅ Done
**Files:** `scripts/audit-openapi-spec.ts`, `docs/STEP_fix_20260806_COMMAND.md`

**Overview:**
* Introduced a small audit script to list routes missing from the spec.
* Running the script showed the documentation already covers all paths.
* Test execution still fails because `docker-compose` is unavailable.

### 🛠️ Fix 2026-08-07 – Clean OpenAPI specification
**Status:** ✅ Done
**Files:** `docs/openapi.yaml`, `scripts/addOperationIds.js`, `docs/STEP_fix_20260807_COMMAND.md`

**Overview:**
* Removed deprecated endpoints and generated operationIds for every route.
* Added reusable error and pagination components and updated all operations.
* Authentication endpoints now bypass global security.
\n### 🛠️ Fix 2026-08-08 – SuperAdmin analytics metrics\n**Status:** ✅ Done\n**Files:** `src/services/analytics.service.ts`, `src/controllers/analytics.controller.ts`, `docs/openapi.yaml`, `docs/STEP_fix_20260808_COMMAND.md`\n\n**Overview:**\n* Extended super admin dashboard data with revenue, usage and tenant metrics.\n* Documentation updated to reflect new response format.\n

### 🛠️ Fix 2026-08-09 – User updatedAt field
**Status:** ✅ Done
**Files:** `src/controllers/user.controller.ts`, `docs/openapi.yaml`, `docs/STEP_fix_20260809_COMMAND.md`

**Overview:**
* Exposed `updatedAt` from the database in user API responses.
* Added `updatedAt` to the `User` schema.
* Confirmed `isActive` and `permissions` are not stored in the schema.

### 🛠️ Fix 2026-08-10 – ReconciliationRecord contract alignment
**Status:** ✅ Done
**Files:** `src/services/reconciliation.service.ts`, `migrations/schema/*`, `docs/openapi.yaml`, `frontend/docs/openapi-v1.yaml`, `docs/STEP_fix_20260810_COMMAND.md`

**Overview:**
* Added `opening_reading`, `closing_reading` and `variance` columns.
* Service now computes readings from nozzle data and stores them.
* Documentation updated to reflect new response fields.

### 🛠️ Fix 2026-08-11 – Reconciliation request cleanup
**Status:** ✅ Done
**Files:** `src/controllers/reconciliation.controller.ts`, `docs/openapi.yaml`, `frontend/docs/openapi-v1.yaml`, `docs/STEP_fix_20260811_COMMAND.md`

**Overview:**
* Removed `totalExpected` and `cashReceived` from request schema.
* Create handler now expects a `date` field to trigger reconciliation.

### 🛠️ Step 2.58 – API type generation
**Status:** ✅ Done
**Files:** `src/types/api.ts`, `package.json`, `docs/openapi.yaml`, `docs/STEP_2_58_COMMAND.md`

**Overview:**
* Added placeholder schemas for daily sales reporting so the spec validates.
* Generated TypeScript API definitions via `openapi-typescript`.

### 🛠️ Fix 2026-08-12 – Expanded domain fields
**Status:** ✅ Done
**Files:** `src/controllers/nozzle.controller.ts`, `src/services/nozzleReading.service.ts`, `src/controllers/fuelPrice.controller.ts`, `src/services/fuelInventory.service.ts`, `docs/openapi.yaml`, `src/types/api.ts`, `docs/STEP_fix_20260812_COMMAND.md`

**Overview:**
* Added pumpName to nozzle responses.
* Nozzle reading endpoints now return nozzleNumber, previousReading, volume, amount, pricePerLitre, fuelType, stationName and attendantName.
* Fuel price listing includes stationName and isActive flag.
* Fuel inventory now reports minimumLevel and status.
* Regenerated TypeScript API types.
\n### 🛠️ Fix 2026-08-13 – Display field adjustments\n**Status:** ✅ Done\n**Files:** `src/services/fuelInventory.service.ts`, `src/controllers/fuelPrice.controller.ts`, `src/services/nozzleReading.service.ts`, `docs/openapi.yaml`, `src/types/api.ts`, `docs/STEP_fix_20260813_COMMAND.md`\n\n**Overview:**\n* Adjusted inventory status levels and added enum to the spec.\n* Active price calculation now considers validFrom.\n* Queries compute volume and amount directly from readings.\n* Regenerated API definitions.\n
\n### 🛠️ Fix 2026-08-14 – Validate user existence on update
**Status:** ✅ Done
**Files:** `src/controllers/user.controller.ts`, `src/services/fuelInventory.service.ts`, `docs/STEP_fix_20260814_COMMAND.md`

**Overview:**
* Added a 404 check after fetching updated user records for both SuperAdmin and tenant paths.
* Fuel inventory status now derives from the configured minimum level.

### 🛠️ Fix 2026-08-15 – Station access query fix
**Status:** ✅ Done
**Files:** `src/controllers/dashboard.controller.ts`, `src/middlewares/checkStationAccess.ts`, `src/controllers/sales.controller.ts`, `docs/STEP_fix_20260815_COMMAND.md`

**Overview:**
* Dashboard and middleware access checks now join stations to verify `tenant_id`.
* Sales endpoints validate station access again.

### 🛠️ Fix 2026-08-16 – Owner station access
**Status:** ✅ Done
**Files:** `src/middlewares/checkStationAccess.ts`, `src/controllers/dashboard.controller.ts`, `src/controllers/sales.controller.ts`, `src/utils/hasStationAccess.ts`, `docs/STEP_fix_20260816_COMMAND.md`

**Overview:**
* Owners automatically access stations in their tenant without `user_stations` mappings.
* Shared helper validates access for all roles.

### 🛠️ Fix 2026-08-17 – Add reconciliation readings columns
**Status:** ✅ Done
**Files:** `migrations/schema/012_add_day_reconciliation_readings.sql`, `prisma/schema.prisma`, `docs/STEP_fix_20260817_COMMAND.md`

**Overview:**
* Added missing fields to `day_reconciliations` table for existing databases.
* Prisma schema aligned and client regenerated.

### 🛠️ Fix 2026-08-18 – Reconciliation docs clarification
**Status:** ✅ Done
**Files:** `docs/RECONCILIATION_API.md`, `docs/STEP_fix_20260818_COMMAND.md`

**Overview:**
* Documented the SQL used to aggregate nozzle readings.
* Explained the variance formula and cash difference logic.
* Highlighted the single reconciliation per day policy and listed key endpoints.

### 🛠️ Fix 2026-08-19 – Add lastReading to nozzle list
**Status:** ✅ Done
**Files:** `src/services/nozzle.service.ts`, `docs/STEP_fix_20260819_COMMAND.md`

**Overview:**
* `listNozzles` now joins the latest nozzle reading and exposes `last_reading`.

### 🛠️ Fix 2026-08-21 – OpenAPI void endpoint
**Status:** ✅ Done
**Files:** `docs/openapi.yaml`, `frontend/docs/openapi-v1.yaml`, `src/types/api.ts`, `docs/STEP_fix_20260821_COMMAND.md`

**Overview:**
* Added missing specification for voiding nozzle readings.
* Regenerated API type definitions.

### 🛠️ Fix 2026-08-22 – Compile before start
**Status:** ✅ Done
**Files:** `package.json`, `docs/STEP_fix_20260822_COMMAND.md`

**Overview:**
* Added a `prestart` script so deployments run `npm run build` automatically.

### 🛠️ Fix 2026-08-23 – Flatten build output
**Status:** ✅ Done
**Files:** `tsconfig.json`, `package.json`, `docs/STEP_fix_20260823_COMMAND.md`

**Overview:**
* Compiles TypeScript from `src/` directly into `dist/` and runs `node dist/app.js`.

### 🛠️ Fix 2026-08-24 – DB connection debug logs
**Status:** ✅ Done
**Files:** `src/controllers/auth.controller.ts`, `docs/STEP_fix_20260824_COMMAND.md`

**Overview:**
* Added testConnection logging inside the login route to verify database connectivity on each login attempt.

### 🛠️ Fix 2026-08-25 – Render DB setup automation
**Status:** ✅ Done
**Files:** `package.json`, `docs/RENDER_DEPLOYMENT_GUIDE.md`, `docs/STEP_fix_20260825_COMMAND.md`

**Overview:**
* `postinstall` now applies pending migrations after generating the Prisma client.
* Added deployment guide for provisioning a Render database and running `npm run setup-db` once.

### 🛠️ Fix 2026-08-26 – Automatic DB bootstrap
**Status:** ✅ Done
**Files:** `package.json`, `scripts/ensure-db-init.js`, `docs/RENDER_DEPLOYMENT_GUIDE.md`, `docs/STEP_fix_20260826_COMMAND.md`

**Overview:**
* `ensure-db-init.js` checks for an existing schema and executes `setup-unified-db.js` if necessary.
* `postinstall` uses this script so new environments start with just the database variables set.
* Updated Render deployment guide to mention this automation works with Azure as well.
### 🛠️ Fix 2026-08-25 – Login tenant header removal
**Status:** ✅ Done
**Files:** `src/controllers/auth.controller.ts`, `src/services/auth.service.ts`, `docs/openapi.yaml`, `docs/STEP_fix_20260825_COMMAND.md`

**Overview:**
* Login no longer expects the `x-tenant-id` header. The tenant is derived from the user's email and the OpenAPI spec was updated accordingly.
### 🛠️ Fix 2026-08-22 – Azure deployment zip fix
**Status:** ✅ Done
**Files:** `.github/workflows/main_fuelsync.yml`, `docs/STEP_fix_20260822_COMMAND.md`

**Overview:**
* Updated the CI workflow to zip only built application files for Azure deployment.


### 🛠️ Fix 2026-08-23 – Station ranking alias bug
**Status:** ✅ Done
**Files:** `src/services/station.service.ts`, `docs/STEP_fix_20260823_COMMAND.md`

**Overview:**
* Station ranking query referenced an alias in the `RANK()` expression, causing a 500 error.
* Updated the SQL to use base columns for ranking and sorting.

### 🛠️ Fix 2026-08-27 – Inventory updated_at bug
**Status:** ✅ Done
**Files:** `src/services/inventory.service.ts`, `docs/STEP_fix_20260827_COMMAND.md`

**Overview:**
* Inventory update queries now set the `updated_at` timestamp to avoid null constraint errors.

### 🛠️ Fix 2026-08-28 – Nozzle reading role enforcement
**Status:** ✅ Done
**Files:** `src/routes/nozzleReading.route.ts`, `docs/openapi.yaml`, `frontend/docs/openapi-v1.yaml`, `src/types/api.ts`, `docs/STEP_fix_20260828_COMMAND.md`

**Overview:**
* Applied role middleware to nozzle reading routes and documented roles in the API specification.


### Fix 2026-08-29 - Automated RBAC tests
**Status:** ✅ Done
**Files:** `.env.test`, `tests/openapi.rbac.test.ts`, `docs/STEP_fix_20260829_COMMAND.md`
**Overview:** Added automated RBAC test suite generated from OpenAPI spec to ensure role permissions across all routes.

### Fix 2026-08-30 - RBAC test assertions
**Status:** ✅ Done
**Files:** `tests/openapi.rbac.test.ts`, `docs/STEP_fix_20260830_COMMAND.md`

**Overview:** Expanded the automated RBAC test suite to assert successful status codes for permitted roles (200/201/204) and 401/403 for unauthorized requests.

### Fix 2026-08-31 - Integration test DB setup
**Status:** ✅ Done
**Files:** `tests/openapi.rbac.test.ts`, `tests/integration/stations.test.ts`, `docs/STEP_fix_20260831_COMMAND.md`

**Overview:** Added tenant header to automated RBAC tests and provisioned a local PostgreSQL database using `scripts/ensure-db-init.js` so the full test suite can run locally.

### Fix 2026-09-01 - Close DB connections in tests
**Status:** ✅ Done
**Files:** `jest.config.ts`, `tests/openapi.rbac.test.ts`, `tests/integration/stations.test.ts`, `docs/STEP_fix_20260901_COMMAND.md`

**Overview:** Added `afterAll` hooks to terminate the PostgreSQL pool and enabled Jest's open-handle detection to prevent hanging worker processes.

### Fix 2026-09-02 - Local Postgres instructions for tests
**Status:** ✅ Done
**Files:** `docs/LOCAL_DEV_SETUP.md`, `docs/STEP_fix_20260902_COMMAND.md`

**Overview:** Documented how to install and start PostgreSQL, create the `fuelsync_test` database, and re-run `ensure-db-init.js` when unit tests cannot provision the database automatically.

### Fix 2026-09-03 - Test report generation
**Status:** ✅ Done
**Files:** `tests/openapi.rbac.test.ts`, `tests/integration/pumps.test.ts`, `docs/STEP_fix_20260903_COMMAND.md`

**Overview:** RBAC tests now save their results to `test-report/fuelsync-full.json` and a new pumps API integration test expands coverage.

### Fix 2026-09-04 - DB setup troubleshooting guide
**Status:** ✅ Done
**Files:** `docs/TROUBLESHOOTING.md`, `README.md`, `docs/LOCAL_DEV_SETUP.md`, `docs/STEP_fix_20260904_COMMAND.md`

**Overview:** Added a dedicated troubleshooting document explaining how to install PostgreSQL and create the `fuelsync_test` database when tests skip due to missing DB. Both README and local setup guide reference this section for clarity.

### Fix 2026-09-05 - Integration test UUID fixes
**Status:** ✅ Done
**Files:** `tests/integration/stations.test.ts`, `tests/integration/pumps.test.ts`, `tests/openapi.rbac.test.ts`, `docs/STEP_fix_20260905_COMMAND.md`

**Overview:** Integration tests failed due to invalid UUID values and short timeouts. Tests now use placeholder UUIDs, allow 400/404 responses when resources are missing, and set `jest.setTimeout(30000)`.

<<<<<<< HEAD
### Fix 2026-09-06 - Sales report decimal formatting
**Status:** ✅ Done
**Files:** `src/controllers/reports.controller.ts`, `docs/STEP_fix_20260906_COMMAND.md`

**Overview:** Numeric columns in `/reports/sales` were returned as long strings because Postgres DECIMAL values are serialized with extra precision. The handler now converts these fields to numbers before sending the response.

### Fix 2026-09-07 - Global decimal parsing
**Status:** ✅ Done
**Files:** `src/utils/parseDb.ts`, `src/controllers/reports.controller.ts`, `docs/STEP_fix_20260907_COMMAND.md`

**Overview:** Extended `parseDb` to handle Prisma `Decimal` objects so all services using `parseRows` return plain numbers. `/reports/sales` now relies on this helper for consistent formatting.
=======
### Fix 2026-09-06 - API type regeneration instructions
**Status:** ✅ Done
**Files:** `src/types/api.ts`, `docs/STEP_fix_20260906_COMMAND.md`

**Overview:** Documented the generation command for API TypeScript definitions so developers can update the file from `docs/openapi.yaml`.
>>>>>>> 9c2ecda1

### 🛠️ Step 2.59 – Reconciliation finalization helpers
**Status:** ✅ Done
**Files:** `src/services/reconciliation.service.ts`, `src/services/nozzleReading.service.ts`, `src/services/attendant.service.ts`, `migrations/schema/013_prevent_finalized_writes.sql`, `tests/reconciliation.service.test.ts`, `docs/STEP_2_59_COMMAND.md`

**Overview:** Added utilities to ensure daily reconciliation rows exist and to mark days as finalized. GET endpoints now call `getOrCreateDailyReconciliation` so finalized days never return 404. Nozzle readings and cash reports share the `isFinalized` check. New database triggers block writes after finalization.

### 🛠️ Step 2.60 – Reconciliation station validation
**Status:** ✅ Done
**Files:** `src/utils/hasStationAccess.ts`, `src/services/reconciliation.service.ts`, `src/controllers/reconciliation.controller.ts`, `tests/reconciliation.service.test.ts`, `docs/STEP_2_60_COMMAND.md`

**Overview:** Station ownership is now verified before creating reconciliation rows. GET endpoints always return a summary once finalized without 404 responses.


### 🛠️ Step 2.61 – Today's sales summary endpoint
**Status:** ✅ Done
**Files:** `src/controllers/todaysSales.controller.ts`, `src/routes/todaysSales.route.ts`, `src/services/todaysSales.service.ts`, `docs/openapi.yaml`, `frontend/docs/openapi-v1.yaml`, `src/types/api.ts`, `tests/integration/todaysSales.test.ts`, `docs/STEP_2_61_COMMAND.md`


**Overview:** Documented and tested the new `/todays-sales/summary` endpoint which returns a consolidated sales snapshot for the selected date. OpenAPI specs now describe the response schemas and allowed roles. API types were regenerated and integration tests verify RBAC behaviour.
### 🛠️ Fix 2025-07-25 – Today's sales summary query
**Status:** ✅ Done
**Files:** `src/services/todaysSales.service.ts`, `docs/STEP_fix_20250725_COMMAND.md`

**Overview:** Updated the service to read from the `sales` table so the endpoint works with the unified schema.

### 🛠️ Fix 2025-07-26 – Azure master deployment branch
**Status:** ✅ Done
**Files:** `.github/workflows/main_fuelsync.yml`, `docs/STEP_fix_20250726_COMMAND.md`

**Overview:** The CI workflow now deploys from the `master` branch to match Azure's configured branch.
### 🛠️ Fix 2025-07-27 – Restore sales aggregation
**Status:** ✅ Done
**Files:** `src/services/todaysSales.service.ts`, `docs/STEP_fix_20250727_COMMAND.md`

**Overview:** Restored all queries in `/todays-sales/summary` to compute totals from the `sales` table. This fixes zero values returned after a regression.<|MERGE_RESOLUTION|>--- conflicted
+++ resolved
@@ -1704,7 +1704,6 @@
 
 **Overview:** Integration tests failed due to invalid UUID values and short timeouts. Tests now use placeholder UUIDs, allow 400/404 responses when resources are missing, and set `jest.setTimeout(30000)`.
 
-<<<<<<< HEAD
 ### Fix 2026-09-06 - Sales report decimal formatting
 **Status:** ✅ Done
 **Files:** `src/controllers/reports.controller.ts`, `docs/STEP_fix_20260906_COMMAND.md`
@@ -1716,13 +1715,11 @@
 **Files:** `src/utils/parseDb.ts`, `src/controllers/reports.controller.ts`, `docs/STEP_fix_20260907_COMMAND.md`
 
 **Overview:** Extended `parseDb` to handle Prisma `Decimal` objects so all services using `parseRows` return plain numbers. `/reports/sales` now relies on this helper for consistent formatting.
-=======
 ### Fix 2026-09-06 - API type regeneration instructions
 **Status:** ✅ Done
 **Files:** `src/types/api.ts`, `docs/STEP_fix_20260906_COMMAND.md`
 
 **Overview:** Documented the generation command for API TypeScript definitions so developers can update the file from `docs/openapi.yaml`.
->>>>>>> 9c2ecda1
 
 ### 🛠️ Step 2.59 – Reconciliation finalization helpers
 **Status:** ✅ Done
