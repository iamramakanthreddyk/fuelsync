--- conflicted
+++ resolved
@@ -292,14 +292,11 @@
 | fix | 2026-08-19 | Nozzle lastReading field | ✅ Done | `src/services/nozzle.service.ts` | `docs/STEP_fix_20260819_COMMAND.md` |
 | fix | 2026-08-20 | Void nozzle reading workflow | ✅ Done | `migrations/schema/20250714_add_reading_audit.sql`, `src/services/nozzleReading.service.ts`, `src/controllers/nozzleReading.controller.ts`, `src/routes/nozzleReading.route.ts`, `docs/READING_CORRECTION_WORKFLOW.md` | `docs/STEP_fix_20260820_COMMAND.md` |
 | fix | 2026-08-21 | Document void reading API | ✅ Done | `docs/openapi.yaml`, `frontend/docs/openapi-v1.yaml`, `src/types/api.ts` | `docs/STEP_fix_20260821_COMMAND.md` |
-<<<<<<< HEAD
 | fix | 2026-08-22 | Prestart build script | ✅ Done | `package.json` | `docs/STEP_fix_20260822_COMMAND.md` |
 | fix | 2026-08-23 | Flatten build output | ✅ Done | `tsconfig.json`, `package.json` | `docs/STEP_fix_20260823_COMMAND.md` |
 | fix | 2026-08-24 | DB connection debug logs | ✅ Done | `src/controllers/auth.controller.ts` | `docs/STEP_fix_20260824_COMMAND.md` |
 | fix | 2026-08-25 | Render DB setup automation | ✅ Done | `package.json`, `docs/RENDER_DEPLOYMENT_GUIDE.md` | `docs/STEP_fix_20260825_COMMAND.md` |
 | fix | 2026-08-26 | Automatic DB bootstrap | ✅ Done | `package.json`, `scripts/ensure-db-init.js`, `docs/RENDER_DEPLOYMENT_GUIDE.md` | `docs/STEP_fix_20260826_COMMAND.md` |
 | fix | 2026-08-25 | Login tenant header removal | ✅ Done | `src/controllers/auth.controller.ts`, `src/services/auth.service.ts`, `docs/openapi.yaml` | `docs/STEP_fix_20260825_COMMAND.md` |
-=======
 | fix | 2026-08-22 | Azure deployment zip fix | ✅ Done | `.github/workflows/main_fuelsync.yml` | `docs/STEP_fix_20260822_COMMAND.md` |
-| fix | 2026-08-23 | Station ranking alias bug | ✅ Done | `src/services/station.service.ts` | `docs/STEP_fix_20260823_COMMAND.md` |
->>>>>>> c12b769b
+| fix | 2026-08-23 | Station ranking alias bug | ✅ Done | `src/services/station.service.ts` | `docs/STEP_fix_20260823_COMMAND.md` |