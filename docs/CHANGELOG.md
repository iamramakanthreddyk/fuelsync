--- conflicted
+++ resolved
@@ -3325,7 +3325,6 @@
 * Added database connection test logs in the login controller to aid troubleshooting.
 * `docs/STEP_fix_20260824_COMMAND.md`
 
-<<<<<<< HEAD
 ## [Fix 2026-08-25] – Render DB setup automation
 
 ### 🟥 Fixes
@@ -3340,11 +3339,9 @@
 * `postinstall` now calls this script so deployments work with just environment variables.
 * Updated Render deployment guide with automatic setup details.
 * `docs/STEP_fix_20260826_COMMAND.md`
-=======
 ## [Fix 2026-08-25] – Login tenant header removal
 
 ### 🟥 Fixes
 * Login no longer reads `x-tenant-id`; tenant is determined by the user's email.
 * OpenAPI updated so `/auth/login` has no tenant header requirement.
-* `docs/STEP_fix_20260825_COMMAND.md`
->>>>>>> ded19f7a
+* `docs/STEP_fix_20260825_COMMAND.md`