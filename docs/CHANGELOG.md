# CHANGELOG.md — FuelSync Hub Implementation Log

This file captures every change made during implementation, categorized by type:

* 🟩 Features: New functionality, modules, endpoints, or schema
* 🟦 Enhancements: Improvements to existing logic or structure
* 🟥 Fixes: Bug corrections or adjustments to align with business rules

Each entry is tied to a step from the implementation index.

---

## [Setup - Step 0] – Environment Bootstrap

**Status:** ✅ Done

### 🟩 Features

* Initialize Node project with TypeScript support
* Provide sample `.env` and `.gitignore`
* Add scripts for migrations and seeding

### Files

* `package.json`
* `tsconfig.json`
* `.env`
* `.gitignore`


## \[Phase 1 - Step 1.1] – Public Schema Migration

**Status:** ✅ Done

### 🟩 Features

* Create `plans`, `tenants`, `admin_users` and `admin_activity_logs` tables
* Use UUID primary keys and timestamp fields
* Provide seed script for demo plans, admin user and tenant

### Files

* `migrations/001_create_public_schema.sql`
* `scripts/seed-public-schema.ts`

---

## \[Phase 1 - Step 1.2] – Tenant Schema Template

**Status:** ✅ Done

### 🟩 Features

* Create tenant-level tables: `users`, `stations`, `pumps`, `nozzles`, `sales`, `creditors`, etc.
* Enforce FK constraints, UUIDs, and soft delete fields
* Provide seed script to create a demo tenant schema

### Files

* `tenant_schema_template.sql`
* `scripts/seed-tenant-schema.ts`

---

## \[Phase 1 - Step 1.3] – Schema Validation Script

**Status:** ✅ Done

### 🟩 Features

* CLI script validates each tenant schema against the template
* Reports missing tables, columns and type mismatches
* Exits with non-zero code when discrepancies exist

### Files

* `scripts/validate-tenant-schema.ts`

---

## \[Phase 1 - Step 1.4] – ERD Definition

**Status:** ✅ Done

### 🟩 Features

* Generated ERD diagram showing public and tenant tables
* Documented key tables in `DATABASE_GUIDE.md`

### Files

* `scripts/generate_erd_image.py`
* `docs/DATABASE_GUIDE.md`

---


## [Phase 1 - Step 1.5] – Audit Fields & Data Constraints

**Status:** ✅ Done

### 🟦 Enhancements

* Added audit timestamp columns to all tenant tables
* Introduced NOT NULL and CHECK constraints for schema integrity
* Created `scripts/check-constraints.ts` for verification

### Files

* `migrations/tenant_schema_template.sql`


## [Phase 1 - Step 1.6] – Dev/Test Tenant Seeder

**Status:** ✅ Done

### 🟩 Features

* Added `seed-demo-tenant.ts` to generate a demo tenant with users, station, pump and nozzles
* Added `reset-all-demo-tenants.ts` to drop and reseed all `demo_` schemas
* New npm scripts `seed:demo` and `reset:demo`

### Files

* `scripts/seed-demo-tenant.ts`
* `scripts/reset-all-demo-tenants.ts`
* `package.json`

---

## [Fix - 2025-06-21] – TypeScript Dependency Declarations

**Status:** ✅ Done

### 🟦 Enhancements

* Added `@types/node`, `@types/pg`, and `@types/dotenv` to development dependencies
* Updated `tsconfig.json` with Node module resolution and types
* Cleaned TypeScript warnings in `scripts/check-constraints.ts`

### Files

* `package.json`
* `tsconfig.json`
* `scripts/check-constraints.ts`
* `docs/STEP_fix_20250621.md`

## [Phase 1 - Step 1.7] – Demo Tenant Validation

**Status:** ✅ Done

### 🟩 Features

* Added `validate-demo-tenant.ts` to verify demo seed integrity
* `reset-all-demo-tenants.ts` now runs the validation after seeding

### Files

* `scripts/validate-demo-tenant.ts`
* `scripts/reset-all-demo-tenants.ts`

## [Phase 1 - Step 1.8] – Plan Limit Enforcement

**Status:** ✅ Done

### 🟩 Features

* Added `planConfig.ts` to centralise plan rules
* Implemented middleware stubs for enforcing plan limits
* Provided optional `plan_constraints.sql` for DB-level checks

### Files

* `src/config/planConfig.ts`
* `src/middleware/planEnforcement.ts`
* `database/plan_constraints.sql`

## [Phase 1 - Step 1.9] – Fuel Pricing Table

**Status:** ✅ Done

### 🟩 Features

* Added `fuel_prices` table with `fuel_type` and date range columns
* Enforced `price > 0` constraint and optional trigger snippet
* Created helper `getPriceAtTimestamp` for price lookups

### Files

* `migrations/tenant_schema_template.sql`
* `src/utils/priceUtils.ts`

## [Phase 1 - Step 1.10] – Sales Table Schema

**Status:** ✅ Done

### 🟩 Features

* Created `sales` table for per-delta transactions
* Links readings to nozzles and users with price lookup
* Stores payment method and computed amount

### Files

* `migrations/tenant_schema_template.sql`

## [Phase 1 - Step 1.11] – Creditors & Payments Schema

**Status:** ✅ Done

### 🟩 Features

* Expanded `creditors` table with balance and notes fields
* Added `credit_payments` table with payment_method and received_by columns
* Linked `sales` to `creditors` via `creditor_id`

### Files

* `migrations/tenant_schema_template.sql`

## [Phase 1 - Step 1.12] – Fuel Delivery & Inventory Schema

**Status:** ✅ Done

### 🟩 Features

* Added `fuel_deliveries` table capturing deliveries by fuel type and date
* Added `fuel_inventory` table tracking current volume per station

### Files

* `migrations/tenant_schema_template.sql`

## [Phase 1 - Step 1.13] – Daily Reconciliation Schema

**Status:** ✅ Done

### 🟩 Features

* Added `day_reconciliations` table for per-station daily summaries
* Tracks sales breakdown (cash, card, upi, credit) and outstanding credit
* Includes `finalized` flag to lock records

### Files

* `migrations/tenant_schema_template.sql`

## [Phase 1 - Step 1.14] – Admin Activity Logs Table

**Status:** ✅ Done

### 🟩 Features

* Added `admin_activity_logs` table for recording platform admin actions
* Stores target type, target id and JSONB details for each action

### Files

* `migrations/001_create_public_schema.sql`

## [Phase 1 - Step 1.15] – Finalize Tenant Schema

**Status:** ✅ Done

### 🟦 Enhancements

* Added DEFERRABLE foreign keys across all tenant tables
* Added index coverage for time-based queries
* Updated reading constraint to allow zero values

### Files

* `migrations/tenant_schema_template.sql`


## [Phase 1 - Step 1.16] – Schema Validation Tools

**Status:** ✅ Done

### 🟩 Features

* Extended `validate-tenant-schema.ts` to check foreign key settings and audit fields
* Added SQL helpers `validate-foreign-keys.sql` and `check-schema-integrity.sql`
* Script prints pass/fail summary for each tenant

### Files

* `scripts/validate-tenant-schema.ts`
* `scripts/validate-foreign-keys.sql`
* `scripts/check-schema-integrity.sql`


## [Phase 1 - Step 1.17] – Seed/Test Utility Functions

**Status:** ✅ Done

### 🟦 Enhancements

* Introduced `seedHelpers.ts` with helper functions to seed tenants and station hierarchy
* Added `schemaUtils.ts` for retrieving tenant schema names
* Documented usage examples in `SEEDING.md`

### Files

* `src/utils/seedHelpers.ts`
* `src/utils/schemaUtils.ts`
* `docs/SEEDING.md`

## [Phase 1 - Step 1.18] – Dev Database via Docker Compose

**Status:** ✅ Done

### 🟦 Enhancements

* Added `docker-compose.yml` for local Postgres
* Created `.env.development` with standard credentials
* Seed and validation scripts now load env vars per `NODE_ENV`

### Files

* `docker-compose.yml`
* `.env.development`
* `scripts/seed-public-schema.ts`
* `scripts/seed-demo-tenant.ts`
* `scripts/seed-tenant-schema.ts`
* `scripts/validate-demo-tenant.ts`
* `scripts/reset-all-demo-tenants.ts`


## [Phase 1 - Step 1.19] – Dev Helper Scripts & Env Validation

**Status:** ✅ Done

### 🟦 Enhancements

* Added shell scripts to start and stop the dev Postgres container
* Implemented `check-env.ts` to verify environment variable loading
* Documented script usage in new `README.md`

### Files

* `scripts/start-dev-db.sh`
* `scripts/stop-dev-db.sh`
* `scripts/check-env.ts`
* `README.md`

## [Phase 1 - Step 1.20] – Basic DB Integrity Tests

**Status:** ✅ Done

### 🟩 Features

* Introduced Jest test suite verifying public schema structure
* Added `jest.config.js` and `npm test` script

### Files

* `tests/db.test.ts`
* `jest.config.js`
* `package.json`


## [Phase 1 - Step 1.21] – Tenant Schema SQL Template

**Status:** ✅ Done

### 🟩 Features

* Added base tenant schema SQL template for runtime provisioning
* Includes `users`, `stations`, `pumps`, `nozzles`, `fuel_prices`, `nozzle_readings`, `sales`

### Files

* `sql/tenant_schema_template.sql`

## [Phase 1 - Step 1.22] – Extended Tenant Tables

**Status:** ✅ Done

### 🟩 Features

* Added `creditors`, `credit_payments`, `fuel_deliveries`, `fuel_inventory` tables to tenant schema

### Files

* `database/tenant_schema_template.sql`

## [Phase 1 - Step 1.23] – Daily Reconciliation Table

**Status:** ✅ Done

### 🟩 Features

* Added `day_reconciliations` table to tenant schema

### Files

* `database/tenant_schema_template.sql`

## [Phase 1 - Step 1.24] – Audit Logs Table

**Status:** ✅ Done

### 🟩 Features

* Added `audit_logs` table for per-tenant action tracking

### Files

* `database/tenant_schema_template.sql`

## [Phase 1 - Step 1.25] – Final Schema Wrap-Up

**Status:** ✅ Done

### 🟩 Features

* Updated `fuel_prices` table with `station_id`, `tenant_id` and price fields
* Added `user_activity_logs` for user events
* Added `validation_issues` table for future QA tracking
* Created `seed-tenant-sample.ts` to insert example prices and logs

### Files

* `database/tenant_schema_template.sql`
* `scripts/seed-tenant-sample.ts`

## [Phase 2 - Step 2.1] – Auth Service & Middleware

**Status:** ✅ Done

### 🟩 Features

* Added JWT authentication service with bcrypt password verification
* Implemented Express middlewares: `authenticateJWT`, `requireRole`, `checkStationAccess`
* Provided `/api/auth/login` route returning signed tokens

### Files

* `src/services/auth.service.ts`
* `src/routes/auth.route.ts`
* `src/middlewares/authenticateJWT.ts`
* `src/middlewares/requireRole.ts`
* `src/middlewares/checkStationAccess.ts`
* `src/utils/jwt.ts`
* `src/constants/auth.ts`
* `src/types/auth.d.ts`
* `package.json`

## [Phase 2 - Step 2.2] – User Management APIs

**Status:** ✅ Done

### 🟩 Features

* Added SuperAdmin user creation and listing endpoints
* Added tenant user creation and listing with plan limit checks
* Password hashing via bcrypt and basic request validation

### Files

* `src/controllers/adminUser.controller.ts`
* `src/controllers/user.controller.ts`
* `src/routes/adminUser.route.ts`
* `src/routes/user.route.ts`
* `src/services/adminUser.service.ts`
* `src/services/user.service.ts`
* `src/validators/user.validator.ts`

## [Phase 2 - Step 2.3] – Station, Pump & Nozzle APIs

**Status:** ✅ Done

### 🟩 Features

* CRUD endpoints for stations with plan limit checks
* Pump creation and listing with per-station limits
* Nozzle management with sales history protection
* Middleware for plan enforcement wrappers

### Files

* `src/controllers/station.controller.ts`
* `src/controllers/pump.controller.ts`
* `src/controllers/nozzle.controller.ts`
* `src/routes/station.route.ts`
* `src/routes/pump.route.ts`
* `src/routes/nozzle.route.ts`
* `src/services/station.service.ts`
* `src/services/pump.service.ts`
* `src/services/nozzle.service.ts`
* `src/middlewares/checkPlanLimits.ts`
* `src/validators/station.validator.ts`
* `src/validators/pump.validator.ts`
* `src/validators/nozzle.validator.ts`

## [Phase 2 - Step 2.4] – Nozzle Readings & Auto Sales

**Status:** ✅ Done

### 🟩 Features

* Endpoint `POST /api/nozzle-readings` records cumulative readings
* Auto-generates sales rows using price at reading time
* Endpoint `GET /api/nozzle-readings` with station/nozzle/date filters

### Files

* `src/controllers/nozzleReading.controller.ts`
* `src/routes/nozzleReading.route.ts`
* `src/services/nozzleReading.service.ts`
* `src/validators/nozzleReading.validator.ts`
* `src/utils/priceUtils.ts`

## [Phase 2 - Step 2.5] – Fuel Pricing Management

**Status:** ✅ Done

### 🟩 Features

* Endpoint `POST /api/fuel-prices` to record station fuel prices
* Endpoint `GET /api/fuel-prices` to retrieve pricing history
* Utility `getPriceAt` for historical price lookup

### Files

* `src/controllers/fuelPrice.controller.ts`
* `src/routes/fuelPrice.route.ts`
* `src/services/fuelPrice.service.ts`
* `src/validators/fuelPrice.validator.ts`

## [Phase 2 - Step 2.6] – Creditors and Credit Sales

**Status:** ✅ Done

### 🟩 Features

* CRUD endpoints for creditors
* Credit payments API with balance updates
* Credit sales validation against available limit

### Files

* `src/controllers/creditor.controller.ts`
* `src/services/creditor.service.ts`
* `src/routes/creditor.route.ts`
* `src/validators/creditor.validator.ts`
* `src/services/nozzleReading.service.ts`
* `src/validators/nozzleReading.validator.ts`

## [Phase 2 - Step 2.7] – Fuel Delivery & Inventory Tracking

**Status:** ✅ Done

### 🟩 Features

* Endpoint `POST /api/fuel-deliveries` to record deliveries
* Endpoint `GET /api/fuel-deliveries` to list deliveries per tenant
* Inventory volume auto-increments with each delivery

### Files

* `src/controllers/delivery.controller.ts`
* `src/services/delivery.service.ts`
* `src/routes/delivery.route.ts`
* `src/validators/delivery.validator.ts`

## [Phase 2 - Step 2.8] – Daily Reconciliation API

**Status:** ✅ Done

### 🟩 Features

* Endpoint `POST /api/reconciliation` to finalize a day per station
* Endpoint `GET /api/reconciliation/:stationId?date=` to fetch summary
* Lock prevents new sales or payments once finalized

### Files

* `src/controllers/reconciliation.controller.ts`
* `src/services/reconciliation.service.ts`
* `src/routes/reconciliation.route.ts`
* `src/services/nozzleReading.service.ts`
* `src/services/creditor.service.ts`
* `docs/BUSINESS_RULES.md`

## [Phase 2 - Step 2.9] – Global Auth Enforcement

**Status:** ✅ Done

### 🟩 Features

* `/api/auth/login` issues JWT tokens containing user and tenant context
* Middlewares `authenticateJWT`, `requireRole`, and `checkStationAccess` applied across all routes
* New `/v1/admin/*` router for super admin endpoints

### Files

* `src/controllers/auth.controller.ts`
* `src/routes/auth.route.ts`
* `src/routes/adminApi.router.ts`
* `src/middlewares/checkStationAccess.ts`
* `src/middleware/auth.middleware.ts`

## [Phase 2 - Step 2.10] – Backend Cleanup, Tests & Swagger

**Status:** ✅ Done

### 🟩 Features

* Added Swagger documentation route `/api/docs`

### 🟦 Enhancements

* Added Jest unit tests for core services and auth flow

### 🟥 Fixes

* Introduced centralized error handler returning `{ status, code, message }`

### Files

* `src/app.ts`
* `src/docs/swagger.ts`
* `src/routes/docs.route.ts`
* `src/middlewares/errorHandler.ts`
* `src/utils/db.ts`
* `tests/*`

## [Phase 2 - Step 2.11] – Jest DB Test Infrastructure

**Status:** ✅ Done

### 🟩 Features

* Global Jest setup/teardown creates and drops a dedicated test schema
* Introduced `.env.test` for isolated database configuration

### 🟦 Enhancements

* Added `test:db` npm script using `cross-env`
* Extended auth service tests to verify bcrypt usage

### Files

* `jest.config.js`
* `tests/setup.ts`
* `tests/teardown.ts`
* `tests/utils/db-utils.ts`
* `.env.test`
* `tests/auth.service.test.ts`

## [Phase 2 - Step 2.12] – Test DB Bootstrap & Helpers

**Status:** ✅ Done

### 🟩 Features

* `scripts/init-test-db.ts` bootstraps a dedicated test database
* Added `jest.setup.js` to initialize DB before tests
* Utility helpers `tests/utils/testClient.ts` and `tests/utils/testTenant.ts`

### 🟦 Enhancements

* `package.json` test scripts load env and setup file
* Renamed `jest.config.js` → `jest.config.ts`

### Files

* `.env.test`
* `scripts/init-test-db.ts`
* `jest.setup.js`
* `jest.config.ts`
* `tests/utils/testClient.ts`
* `tests/utils/testTenant.ts`

## [Phase 2 - Step 2.13] – Independent Backend Test Execution

**Status:** ✅ Done

### 🟦 Enhancements

* Added `jest.globalSetup.ts` and `jest.globalTeardown.ts` for automated test DB provisioning
* New scripts `scripts/create-test-db.ts` and `scripts/seed-test-db.ts`
* Updated Jest config and test script to use `.env.test` and run in-band
* Global setup now skips tests gracefully if PostgreSQL is unavailable
* Documented installing PostgreSQL locally for tests; updated seed logic and
  migration order to run without errors

### Files

* `jest.globalSetup.ts`
* `jest.globalTeardown.ts`
* `scripts/create-test-db.ts`
* `scripts/seed-test-db.ts`
* `jest.config.ts`

### 🟢 Dev Setup
* Documented local Postgres setup and seeding in `LOCAL_DEV_SETUP.md`
* Fixed seed scripts and station services to run without optional fields

## [Fix - 2025-06-23] – OpenAPI Spec

### 🟩 Features
* Added static OpenAPI file `docs/openapi.yaml` consolidating all endpoints

### Files
* `docs/openapi.yaml`
* `docs/STEP_fix_20250623.md`

## [Fix - 2025-06-24] – Local Dev Test Setup

### 🟢 Dev Setup
* Expanded `LOCAL_DEV_SETUP.md` with instructions to run tests
* Referenced `docs/openapi.yaml` in `README.md`

## [Fix - 2025-06-25] – Endpoint Review Notes

### 🟦 Enhancements
* Documented missing `paymentMethod` field for nozzle readings
* Noted absence of pump/nozzle update endpoints
* Added request body details to `/api/nozzle-readings` in OpenAPI spec

### Files
* `docs/STEP_fix_20250625.md`
* `docs/openapi.yaml`
* `docs/PHASE_2_SUMMARY.md`

## [Fix - 2025-06-26] – Clarify Test DB Setup

### 🟢 Dev Setup
* Added reminder in `LOCAL_DEV_SETUP.md` to start PostgreSQL before running tests
* `PHASE_2_SUMMARY.md` updated with the same note

### Files
* `docs/STEP_fix_20250626.md`
* `docs/LOCAL_DEV_SETUP.md`
* `docs/PHASE_2_SUMMARY.md`

## [Fix - 2025-06-27] – Local DB Install & Tests

### 🟢 Dev Setup
* Documented Docker Compose requirement in `LOCAL_DEV_SETUP.md`
* Added troubleshooting note for `docker-compose` missing
* Verified database setup and ran all Jest suites successfully

### Files
* `docs/STEP_fix_20250627.md`
* `docs/LOCAL_DEV_SETUP.md`
* `docs/TROUBLESHOOTING.md`

## [Fix - Step 2.CRITICAL_FIXES] – Backend Hardening

### 🟥 Fixes
* Added PostgreSQL connection pooling
* Added missing indexes for sales and user relations
* Versioned routes under `/v1`
* Introduced `errorResponse` helper and updated controllers

### Files
* `src/db/index.ts`
* `migrations/003_add_indexes.sql`
* `src/utils/errorResponse.ts`
* tests in `__tests__/`
* `docs/API_GUIDELINES.md`, `docs/SCHEMA_CHANGELOG.md`, `docs/CONTRIBUTING.md`

## [Fix - 2025-07-01] – Test DB Provisioning Guidance

### 🟢 Dev Setup
* Documented fallback instructions when Jest cannot create the test database.

### Files
* `docs/STEP_fix_20250701.md`
* `docs/TROUBLESHOOTING.md`
* `docs/LOCAL_DEV_SETUP.md`
* `docs/PHASE_2_SUMMARY.md`
* `README.md`

## [Fix - 2025-07-02] – Apt Install Reminder

### 🟢 Dev Setup
* Added explicit `sudo apt-get` install commands in fallback docs.

### Files
* `docs/STEP_fix_20250702.md`
* `docs/TROUBLESHOOTING.md`
* `docs/PHASE_2_SUMMARY.md`
* `README.md`

## [Step 2.14] Critical Fixes (Safe Schema & Additional Indexes)
- Added getSafeSchema utility and ServiceError class
- Replaced raw tenant schema interpolation in services
- Added additional indexes for credit payments and fuel prices
- Updated controllers to use ServiceError for consistent errors

## [Fix - 2025-07-03] – Remove uuid-ossp Defaults

### 🛢️ Database
* Removed `uuid-ossp` extension and UUID defaults from migrations.

### Files
* `migrations/001_create_public_schema.sql`
* `migrations/tenant_schema_template.sql`
* `sql/tenant_schema_template.sql`
* `database/tenant_schema_template.sql`
* `docs/STEP_fix_20250703.md`

## [Fix - 2025-07-04] – Test DB UUID & Jest Cleanup

### 🟢 Tests
* Fixed failing Jest setup by inserting a generated UUID when creating the basic plan.
* Updated unit tests to reflect current login response shapes.

### Files
* `scripts/create-test-db.ts`
* `tests/auth.service.test.ts`
* `tests/creditor.service.test.ts`
* `docs/STEP_fix_20250704.md`

## [Fix - 2025-12-19] – Complete Swagger API Documentation

### 🟩 Features
* Fixed empty Swagger UI by replacing JSDoc-based generation with comprehensive static specification
* Added all missing API endpoints to Swagger documentation including user management, station hierarchy, credit payments, and fuel management
* Added fuel inventory endpoint with GET `/v1/fuel-inventory` route and controller handler
* Fixed database import path in `app.ts` from `./db` to `./utils/db`

### 🟦 Enhancements
* Updated Swagger specification to use proper `/v1` API versioning
* Added detailed request/response schemas for all endpoints
* Organized endpoints by functional tags (Authentication, User Management, Station Hierarchy, etc.)
* Added proper parameter documentation including required headers and query parameters

### 🟥 Fixes
* Resolved issue where `http://localhost:3000/api/docs` was showing empty page
* Fixed missing routes in API documentation that were implemented but not documented
* Corrected server URL in Swagger spec to match actual API structure

### Files
* `src/docs/swagger.ts` - Complete rewrite with static specification
* `src/app.ts` - Fixed database import path
* `src/routes/delivery.route.ts` - Added fuel inventory route
* `src/controllers/delivery.controller.ts` - Added inventory handler

### API Endpoints Now Documented
* `/v1/auth/login` - User authentication
* `/v1/users` - Tenant user management (GET, POST)
* `/v1/admin/users` - Super admin user management (GET, POST)
* `/v1/stations` - Station management (GET, POST, PUT, DELETE)
* `/v1/pumps` - Pump management (GET, POST)
* `/v1/nozzles` - Nozzle management (GET, POST)
* `/v1/nozzle-readings` - Reading entry and auto-sales (GET, POST)
* `/v1/fuel-prices` - Fuel pricing management (GET, POST)
* `/v1/creditors` - Credit customer management (GET, POST, PUT, DELETE)
* `/v1/credit-payments` - Credit payment processing (GET, POST)
* `/v1/fuel-deliveries` - Fuel delivery logging (GET, POST)
* `/v1/fuel-inventory` - Inventory level viewing (GET)
* `/v1/reconciliation` - Daily reconciliation (GET, POST)

### Validation
* Server starts successfully with `NODE_ENV=development npx ts-node src/app.ts`
* Swagger UI accessible at `http://localhost:3000/api/docs`
* Swagger JSON available at `http://localhost:3000/api/docs/swagger.json`
* All previously missing routes now properly documented with request/response schemas

## [Step 2.15] – Sales Listing & Tenant Settings API

### 🟩 Features
* Added GET `/v1/sales` with filtering options
* Added GET and POST `/v1/settings` for tenant preferences

### Files
* `src/routes/sales.route.ts`, `src/controllers/sales.controller.ts`, `src/services/sales.service.ts`
* `src/routes/settings.route.ts`, `src/controllers/settings.controller.ts`, `src/services/settings.service.ts`

## [Step 2.16] – Utility Scripts & Fuel Inventory

### 🟩 Features
* Added `/v1/fuel-inventory` endpoint with auto-seeding when empty
* Enhanced auth logic to locate tenant by email when no schema is provided
* Added `start-server.js` and numerous helper scripts for DB checks and login tests
* Created `DB_AUTH_TROUBLESHOOTING.md` and `SERVER_README.md`
* Added initial frontend planning documents under `docs/Frontend`

### Files
* `start-server.js`, `scripts/*.ts`, `src/services/fuelInventory.service.ts`
* `src/controllers/fuelInventory.controller.ts`, `src/routes/fuelInventory.route.ts`
* `src/services/auth.service.ts`, `src/controllers/auth.controller.ts`
* `DB_AUTH_TROUBLESHOOTING.md`, `SERVER_README.md`, `docs/Frontend/*`

## [Step 2.17] – Azure Deployment Restructure

### 🛠 Enhancements
* Renamed entry script to `index.js` for Azure App Service
* Updated start script and added Node `20.x` engines requirement
* Adjusted helper script to launch `index.js`

### Files
* `index.js`, `package.json`, `scripts/start-and-test.js`

## [Fix - 2025-07-05] – Simplify Seeding Scripts

### 🟦 Enhancements
* Consolidated multiple seed utilities into `scripts/seed-production.ts`.
* Updated documentation to describe connecting, migrating and seeding in three steps.

### Files
* `scripts/seed-production.ts` (existing)
* `docs/SEEDING.md`, `docs/LOCAL_DEV_SETUP.md`, `SERVER_README.md`, `docs/TROUBLESHOOTING.md`, `docs/TESTING_GUIDE.md`, `docs/PHASE_1_SUMMARY.md`
* `package.json`, `jest.globalSetup.ts`, `scripts/init-db.js`

## [Fix - 2025-07-06] – Ensure cross-env Available for Tests

### 🟥 Fixes
* Moved `cross-env` from devDependencies to dependencies so `npm test` works in clean environments.

### Files
* `package.json`, documentation updates

## [Fix - 2025-07-07] – TypeScript typings on Azure

### 🟥 Fixes
* Moved `@types/node` to dependencies so production builds include Node typings.
* Removed `jest` from `tsconfig.json` to avoid missing type errors in Azure.

### Files
* `package.json`, `tsconfig.json`, documentation updates

## [Fix - 2025-07-08] – Azure Cleanup and Finalisation

### 🟦 Enhancements
* Added `AZURE_DEPLOYMENT.md` describing direct Git deployment.

### 🟥 Fixes
* Removed all Vercel-related configuration and docs.
* Updated CORS and DB utilities for Azure-only environment.
* Package scripts cleaned to run compiled output on Azure.

### Files
* `app.js`, `src/app.ts`, `src/utils/db.ts`, `package.json`, `package-lock.json`
* Deleted `vercel.json`, `.vercelignore`, `VERCEL_DEPLOYMENT.md`, `api/index.*`,
  `scripts/migrate-vercel.ts`, `vercel-postgres-setup.md`
* Documentation updates across `DEV_GUIDE.md` and summaries

## [Step 2.18] – Tenant APIs and Admin Summary

### 🟩 Features
* Added `/v1/tenants` endpoints for SuperAdmin tenant management.
* Added `/v1/admin/tenants/summary` for global tenant metrics.

### Files
* `src/services/tenant.service.ts`, `src/controllers/tenant.controller.ts`
* `src/routes/tenant.route.ts`, `src/routes/adminTenant.route.ts`, `src/routes/adminApi.router.ts`
* `src/validators/tenant.validator.ts`, `src/app.ts`, `docs/openapi.yaml`

## [Fix - 2025-07-09] – Align Backend with API Contract

### 🟥 Fixes
* Added missing dashboard routes and daily summary endpoint.
* Implemented logout and refresh token APIs.
* Introduced admin analytics and credit payment route `/credit-payments`.
* Unified base path to `/api/v1` and updated station listings.

### Files
* `src/app.ts`, `src/controllers/dashboard.controller.ts`, `src/routes/dashboard.route.ts`
* `src/controllers/adminAnalytics.controller.ts`, `src/routes/adminAnalytics.route.ts`
* `src/controllers/auth.controller.ts`, `src/routes/auth.route.ts`
* `src/controllers/reconciliation.controller.ts`, `src/routes/reconciliation.route.ts`
* `src/routes/creditPayment.route.ts`, `src/routes/creditor.route.ts`
* `src/services/station.service.ts`, `docs/openapi.yaml`, `docs/missing/*`

## [Fix - 2025-07-10] – Dashboard & Reconciliation Bug Fixes

### 🟥 Fixes
* Corrected route order in reconciliation router so `/daily-summary` works.
* Unified tenant lookup in dashboard payment method breakdown.
* Added basic analytics summary endpoint for SuperAdmin.

### Files
* `src/routes/reconciliation.route.ts`
* `src/controllers/dashboard.controller.ts`
* `src/controllers/adminUser.controller.ts`, `src/routes/adminApi.router.ts`
* `docs/STEP_fix_20250710.md`

## [Step 2.19] – Dashboard & Sales Metrics Expansion

### 🟩 Features
* Dashboard endpoints accept `stationId` and date range filters.
* Station list can include metrics with `/stations?includeMetrics=true`.
* New station metrics and performance routes.
* Sales listing supports pagination and `/sales/analytics` returns station-wise totals.

### Files
* `src/controllers/dashboard.controller.ts`, `src/routes/dashboard.route.ts`
* `src/controllers/station.controller.ts`, `src/routes/station.route.ts`, `src/services/station.service.ts`
* `src/controllers/sales.controller.ts`, `src/services/sales.service.ts`, `src/routes/sales.route.ts`, `src/validators/sales.validator.ts`
* `src/middlewares/checkStationAccess.ts`
* `docs/openapi.yaml`, `docs/STEP_2_19_COMMAND.md`

## [Fix - 2025-07-11] – SuperAdmin API Alignment

### 🟥 Fixes
* Added `price_yearly` field to plans and exposed in APIs.
* Analytics summary now returns `signupsThisMonth` and `tenantsByPlan` with percentages.
* Tenant creation accepts custom admin credentials.
* Tenant status update uses PATCH.

### Files
* `migrations/005_add_price_yearly_to_plans.sql`
* `src/services/plan.service.ts`, `src/controllers/admin.controller.ts`
* `src/services/tenant.service.ts`, `src/routes/adminApi.router.ts`
* `src/controllers/analytics.controller.ts`
* `docs/STEP_fix_20250711.md`

## [Fix - 2025-07-12] – Remove Legacy Seeders

### 🟥 Fixes
* Deleted obsolete seed scripts and `/migrate` endpoint.
* `setup-database.js` is now the only seeding mechanism.

### Files
* Removed scripts under `scripts/` and `src/utils/seedUtils.ts`
* Updated docs referencing old seed commands
* `src/app.ts`, `scripts/init-db.js`, `scripts/run-all-tests.js`
* `docs/STEP_fix_20250712.md`


## [Fix - 2025-07-13] – Document Frontend API Contract

### 🟦 Enhancements
* Added comprehensive frontend OpenAPI spec.
* Created API diff table highlighting missing endpoints and path mismatches.

### Files
* `frontend/docs/openapi-v1.yaml`
* `frontend/docs/api-diff.md`
* `docs/STEP_fix_20250713.md`

## [Feature - 2025-07-14] – API Alignment Endpoints

### 🟢 Features
* Added alerts API with mark-read support.
* Added `/analytics/station-comparison` endpoint.
* Fuel prices can be updated via PUT.
* Sales reports export available via POST.
* OpenAPI and Swagger docs updated.
* Frontend integration instructions added.

### Files
* `src/controllers/alerts.controller.ts`, `src/routes/alerts.route.ts`
* `src/controllers/analytics.controller.ts`, `src/routes/analytics.route.ts`
* `src/services/fuelPrice.service.ts`, `src/controllers/fuelPrice.controller.ts`, `src/routes/fuelPrice.route.ts`
* `src/controllers/reports.controller.ts`, `src/routes/reports.route.ts`
* `src/app.ts`, `docs/openapi.yaml`, `src/docs/swagger.ts`
* `frontend/docs/integration-instructions.md`, `frontend/docs/api-diff.md`
* `docs/STEP_2_20_COMMAND.md`

## [Fix - 2025-07-14] – Reports Controller Compile Error

### 🟥 Fixes
* Removed stray closing brace causing TypeScript error in `createReportsHandlers`.

### Files
* `src/controllers/reports.controller.ts`
* `docs/STEP_fix_20250714.md`
## [Fix - 2025-07-15] – Plan Enforcement Schema Lookup

### 🟥 Fixes
* Plan enforcement middleware queried tenants by UUID but received schema names, causing `invalid input syntax for type uuid` errors during station creation.
* Updated `planEnforcement.ts` functions to resolve plan details via `schema_name`.
* Owners can now create stations without UUID errors.

### Files
* `src/middleware/planEnforcement.ts`
* `docs/STEP_fix_20250715.md`


## [Fix - 2025-12-25] – Tenant Context & UUID Resolution

### 🟥 Fixes
* Fixed "invalid input syntax for type uuid" error by resolving schema names to actual tenant UUIDs
* Updated all service functions to get tenant UUID from schema name before database operations
* Fixed controller tenant context retrieval to check both JWT token and x-tenant-id header
* Added missing tenant status update and delete routes for super admin management
* Fixed frontend client header logic to properly handle super admin vs tenant user authentication

### 🟦 Enhancements
* Updated frontend StationsPage to use real API data instead of mock data
* Added loading states and error handling to frontend station management
* Improved tenant context handling across all controllers (station, pump, nozzle)
* Added comprehensive documentation of tenant UUID vs schema name resolution pattern

### Files
* `src/services/station.service.ts` - Fixed UUID resolution for all station operations
* `src/services/pump.service.ts` - Fixed UUID resolution for pump operations
* `src/services/inventory.service.ts` - Fixed null check for rowCount
* `src/controllers/station.controller.ts` - Fixed tenant context retrieval
* `src/controllers/pump.controller.ts` - Fixed tenant context retrieval
* `src/controllers/nozzle.controller.ts` - Fixed tenant context retrieval
* `src/controllers/tenant.controller.ts` - Added missing status update and delete handlers
* `src/routes/adminTenant.route.ts` - Added missing routes
* `src/api/client.ts` (frontend) - Fixed header logic for different user types
* `src/api/stations.ts` (frontend) - Updated Station interface and API methods
* `src/api/dashboard.ts` (frontend) - Added data transformation for backend compatibility
* `src/hooks/useStations.ts` (frontend) - Enhanced hooks with metrics support
* `src/pages/dashboard/StationsPage.tsx` (frontend) - Replaced mock data with real API calls
* `TENANT_CONTEXT_FIX.md` - Comprehensive fix documentation
* `TENANT_UUID_FIX_SUMMARY.md` - Technical implementation details
* `FRONTEND_INTERFACE_ALIGNMENT.md` - Frontend interface alignment documentation

## [Fix - 2025-12-25] – Tenant Management & User Creation Improvements

### 🟥 Fixes
* Fixed TypeScript build error: replaced `adminEmail` with `ownerEmail` in TenantInput interface
* Added schema name uniqueness validation to prevent tenant isolation conflicts
* Fixed tenant status management actions (activate, suspend, cancel) with conditional UI
* Improved tenant creation process with automatic user hierarchy generation

### 🟦 Enhancements
* Enhanced tenant details API to return complete organizational structure (users, stations, pumps, nozzles)
* Simplified frontend tenant creation form with auto-generation preview instead of manual fields
* Added better password generation pattern: `{firstname}@{schema}123` instead of weak `tenant123`
* Improved tenant status actions with conditional display and clear labels with emojis
* Added comprehensive tenant management documentation following AGENTS.md protocol

### 🟩 Features
* Automatic creation of Owner, Manager, and Attendant users for each new tenant
* Schema name collision detection with proper error handling
* Enhanced tenant details endpoint showing complete hierarchy structure
* Status lifecycle management: Active ↔ Suspended ↔ Cancelled → Deleted
* Auto-generation preview in frontend showing emails and password patterns

### Files
* `src/services/tenant.service.ts` - Added schema validation and enhanced tenant details
* `src/controllers/admin.controller.ts` - Fixed TypeScript interface alignment
* `src/components/admin/TenantForm.tsx` (frontend) - Simplified form with auto-generation preview
* `src/pages/superadmin/TenantsPage.tsx` (frontend) - Improved status management UI
* `docs/STEP_tenant_management_fixes.md` - Step command documentation
* `docs/TENANT_MANAGEMENT_GUIDE.md` - Comprehensive management guide
* `TENANT_USER_CREATION_PROCESS.md` - Complete user creation documentation

## [Feature - 2025-12-25] – Hierarchical Organization Components

### 🟩 Features
* Created TenantHierarchy component for SuperAdmin complete organizational structure view
* Built OrganizationHierarchy component for Owner/Manager self-service organization view
* Added TenantDetailsPage with full tenant hierarchy visualization
* Implemented collapsible tree structure: Tenant → Users → Stations → Pumps → Nozzles
* Enhanced tenant details API to return complete nested organizational data

### 🟦 Enhancements
* Updated frontend tenant interfaces to support hierarchical data structures
* Added role-based icons and visual indicators (👑 Owner, 🛡️ Manager, 🔧 Attendant)
* Integrated live performance metrics in organization hierarchy display
* Added "View Details" navigation from tenant management to detailed hierarchy
* Enhanced dashboard with organization structure card for quick overview

### 📊 API Enhancements
* Enhanced GET /admin/tenants/{id} to return complete organizational hierarchy
* Added nested data structure with users, stations, pumps, and nozzles
* Implemented efficient database queries with proper indexing for hierarchy data
* Added useTenantDetails hook for frontend data fetching
* Created getTenantDetails API method with full structure support

### 🎨 UI/UX Improvements
* Responsive collapsible tree design for mobile and desktop
* Color-coded status badges for all organizational entities
* Quick action buttons for navigation to management pages
* Empty states with helpful guidance for setup
* Loading states with skeleton components for smooth experience

### Files
* `src/components/admin/TenantHierarchy.tsx` (frontend) - SuperAdmin hierarchy component
* `src/components/dashboard/OrganizationHierarchy.tsx` (frontend) - User hierarchy component
* `src/pages/superadmin/TenantDetailsPage.tsx` (frontend) - Dedicated tenant details page
* `src/hooks/useTenantDetails.ts` (frontend) - Data fetching hook
* `src/api/tenants.ts` (frontend) - Enhanced interfaces and API methods
* `src/pages/superadmin/TenantsPage.tsx` (frontend) - Added "View Details" navigation
* `src/pages/dashboard/SummaryPage.tsx` (frontend) - Added organization hierarchy
* `docs/STEP_hierarchy_components.md` - Step command documentation
* `docs/FRONTEND_HIERARCHY_GUIDE.md` - Complete frontend hierarchy guide
* `docs/BACKEND_HIERARCHY_API.md` - Backend API documentation

## [Fix - 2025-12-25] – Tenant Details Routing & Admin User Names

### 🟥 Fixes
* Fixed 404 error on tenant details page by adding missing route `/superadmin/tenants/:tenantId`
* Added missing Collapsible UI component for hierarchy tree structure
* Fixed admin users to support name field in database and API
* Added migration to add name column to admin_users table

### 🟦 Enhancements
* Enhanced admin user creation and updates to include name field
* Auto-generate admin user names from email if not provided
* Updated all admin user queries to include name field
* Improved tenant details navigation flow

### Files
* `src/App.tsx` (frontend) - Added tenant details route and import
* `src/components/ui/collapsible.tsx` (frontend) - Added missing UI component
* `migrations/007_add_name_to_admin_users.sql` - Database migration for name field
* `src/services/admin.service.ts` - Enhanced admin user service with name support
* `src/controllers/admin.controller.ts` - Updated controllers to handle name field

## [Fix - 2025-12-25] – Owner Functionality & Service Consistency

### 🟥 Fixes
* Removed automatic dummy station seeding that was creating unwanted test data
* Fixed password display in tenant creation form to show correct schema name
* Fixed service layer inconsistency between tenantId and schemaName usage
* Enhanced user creation service to include name field and proper tenant UUID resolution
* Fixed fuel price service to use schema names consistently
* Removed station auto-seeding that was interfering with owner management

### 🟦 Enhancements
* Updated user service to support proper name field in user creation
* Enhanced fuel price service with proper tenant context resolution
* Improved service layer consistency across all tenant operations
* Fixed user controller to handle all CRUD operations properly

### Files
* `src/services/station.service.ts` - Removed dummy data seeding
* `src/components/admin/TenantForm.tsx` (frontend) - Fixed password display
* `src/services/user.service.ts` - Enhanced with name support and schema consistency
* `src/services/fuelPrice.service.ts` - Fixed schema name usage and tenant UUID resolution
* `src/controllers/user.controller.ts` - Complete user management functionality

## [Feature - 2025-12-25] – Complete Station Management Workflow

### 🟩 Features
* Added functional station creation with CreateStationDialog component
* Implemented pump creation and management with real API integration
* Created nozzle management system with proper data flow
* Added complete CRUD operations for stations, pumps, and nozzles
* Enhanced backend services with proper schema name handling and tenant UUID resolution

### 🟥 Fixes
* Fixed station creation button functionality - now opens dialog and creates stations
* Fixed API interface mismatches between frontend and backend
* Corrected pump and nozzle services to use schema names consistently
* Fixed pump listing to include nozzle counts
* Updated validators to support address field in station creation

### 🟦 Enhancements
* Enhanced station service to support address field in creation
* Updated pump service to include nozzle count in listings
* Improved nozzle service with proper tenant context and field support
* Added comprehensive error handling in all CRUD operations
* Enhanced frontend components with proper loading states and error handling

### Files
* `src/components/dashboard/CreateStationDialog.tsx` (frontend) - Station creation dialog
* `src/components/dashboard/CreatePumpDialog.tsx` (frontend) - Pump creation dialog
* `src/api/stations.ts` (frontend) - Added createStation method
* `src/api/pumps.ts` (frontend) - Complete pump API with proper endpoints
* `src/api/nozzles.ts` (frontend) - New nozzle API for CRUD operations
* `src/pages/dashboard/StationsPage.tsx` (frontend) - Integrated station creation dialog
* `src/pages/dashboard/PumpsPage.tsx` (frontend) - Fixed API interface mismatches
* `src/services/station.service.ts` - Enhanced with address field support
* `src/services/pump.service.ts` - Added nozzle count to listings
* `src/services/nozzle.service.ts` - Fixed schema name usage and added required fields
* `src/validators/station.validator.ts` - Added address field support

## [Critical Fix - 2025-12-25] – UUID Tenant Context Resolution

### 🟥 Critical Fixes
* Fixed "invalid input syntax for type uuid" error preventing station creation
* Resolved tenant context mismatch between controllers and services
* Fixed all controllers to use schemaName instead of tenantId for database operations
* Corrected tenant context resolution across station, pump, and nozzle operations
* Fixed UUID validation errors in all CRUD operations

### 🔧 Technical Resolution
* Updated station controller to use `(req as any).schemaName` instead of `req.user?.tenantId`
* Fixed pump controller tenant context resolution for all handlers
* Corrected nozzle controller to use proper schema names
* Ensured consistent tenant context pattern across all controllers
* Maintained tenant isolation while fixing UUID validation

### 📊 Root Cause Analysis
* Controllers were passing user tenantId (like "bittu") instead of schema names
* Services expected schema names (like "tenant_acme_corp_123456") for database operations
* UUID validation failed when non-UUID strings passed to database queries
* Tenant context middleware sets schemaName but controllers weren't using it

### Files
* `src/controllers/station.controller.ts` - Fixed all CRUD operations to use schemaName
* `src/controllers/pump.controller.ts` - Updated create, list, delete handlers
* `src/controllers/nozzle.controller.ts` - Fixed all nozzle operations
* `src/validators/nozzle.validator.ts` - Added nozzleNumber validation
* `docs/STEP_uuid_tenant_context_fix.md` - Complete fix documentation

## [Complete Fix - 2025-12-25] – Frontend-Backend Tenant Context Integration

### 🟥 Critical Fixes
* Created setTenantContext middleware to properly extract schema names from JWT tokens
* Fixed creditor table schema mismatch - removed non-existent contact_person column
* Updated creditor service to use correct column names (party_name, contact_number, address)
* Fixed all remaining controllers to use schemaName instead of tenantId
* Resolved frontend-backend tenant context integration issues

### 🔧 Technical Implementation
* Added setTenantContext middleware that extracts tenantId from JWT and sets as schemaName
* Updated creditor service to match actual database schema structure
* Fixed creditor validator to use correct field names
* Applied setTenantContext middleware to station and creditor routes
* Ensured consistent tenant context flow: JWT → Middleware → Controller → Service

### 📊 Database Schema Alignment
* Creditor table uses: party_name, contact_number, address (not contact_person)
* All services now properly resolve tenant UUID from schema names
* Consistent column naming across all tenant operations
* Proper foreign key relationships maintained

### Files
* `src/middlewares/setTenantContext.ts` - New middleware for tenant context resolution
* `src/routes/station.route.ts` - Added setTenantContext middleware
* `src/routes/creditor.route.ts` - Added setTenantContext middleware
* `src/services/creditor.service.ts` - Fixed schema alignment and tenant UUID resolution
* `src/controllers/creditor.controller.ts` - Updated to use schemaName
* `src/validators/creditor.validator.ts` - Fixed field names to match schema

## [Security Clarification - 2025-12-25] – Multi-Tenant Authorization Model

### 🔒 Security Architecture Clarified
* **Schema Isolation**: tenantId provides data separation between different companies
* **Role Authorization**: JWT role field provides permission control within same tenant
* **User Identity**: userId enables user-specific operations and audit trails
* **Secure Pattern**: authenticateJWT → setTenantContext → requireRole → handler

### 📊 Authorization Matrix
* **Owner**: Full access - create stations, manage users, view reports, enter sales
* **Manager**: Limited access - create stations, view reports, enter sales (no user management)
* **Attendant**: Restricted access - only enter sales and view assigned data
* **Schema Shared**: All users in same tenant access same schema but with different permissions

### 🔧 Technical Implementation
* JWT contains: {userId, tenantId (schema), role}
* setTenantContext: Extracts schema name for data isolation
* requireRole: Enforces permission control based on user role
* Route protection ensures both tenant isolation and role authorization

### Files
* `src/middlewares/setTenantContext.ts` - Enhanced with security documentation
* `src/routes/pump.route.ts` - Added setTenantContext middleware
* `docs/SECURITY_tenant_authorization.md` - Comprehensive security model documentation

## [Feature - Step 2.21] – CRUD Completion Endpoints

### 🟩 Features
* Added `updatePump` service and corresponding route/controller.
* Documented update and delete routes for pumps, nozzles and users in OpenAPI.

### Files
* `src/services/pump.service.ts`
* `src/controllers/pump.controller.ts`
* `src/routes/pump.route.ts`
* `docs/openapi.yaml`

## [Feature - Step 2.22] – Fuel Price Delete Endpoint

### 🟩 Features
* Added `deleteFuelPrice` service, controller method and route.
* Documented DELETE `/fuel-prices/{id}` in OpenAPI.

### Files
* `src/services/fuelPrice.service.ts`
* `src/controllers/fuelPrice.controller.ts`
* `src/routes/fuelPrice.route.ts`
* `docs/openapi.yaml`

## [Fix - 2025-07-16] – Schema Consolidation Migration

### 🟥 Fixes
* Migrated from schema-per-tenant design to a unified `public` schema with `tenant_id` columns.
* Added `db_brain.md` documenting database structure and best practices.

### Files
* `migrations/schema/003_unified_schema.sql`
* `db_brain.md`
* `docs/STEP_fix_20250716.md`

## [Fix - 2025-07-17] – Unified Schema Enhancements

### 🟥 Fixes
* Added missing `schema_migrations` and `admin_users` table definitions to migration 003.
* Enforced foreign key references on all `tenant_id` columns.
* Documented referential integrity in `db_brain.md`.

### Files
* `migrations/schema/003_unified_schema.sql`
* `db_brain.md`
* `docs/STEP_fix_20250717.md`

## [Fix - 2025-07-18] – Schema Alignment with Business Rules

### 🟥 Fixes
* Added `reading_id` to `sales` table
* Added `user_stations` and `tenant_settings` tables
* Extended `fuel_prices` with `effective_to`
* Updated `db_brain.md` with new structures

### Files
* `migrations/schema/003_unified_schema.sql`
* `db_brain.md`
* `docs/STEP_fix_20250718.md`

## [Fix - 2025-07-19] – Final Schema Adjustments

### 🟥 Fixes
* Added `admin_activity_logs` table for super admin auditing
* Added `updated_at` column to all major tables
* Inserted missing table comments for clarity
* Updated `db_brain.md` with new fields and tables

### Files
* `migrations/schema/003_unified_schema.sql`
* `db_brain.md`
* `docs/STEP_fix_20250719.md`

## [Fix - 2025-07-20] – Remove Legacy DB Files

### 🟥 Fixes
* Deleted obsolete production schema and seed scripts
* Removed unused tenant schema templates
* Updated helper scripts to load `001_initial_schema.sql`
* Documented migration procedure in `db_brain.md`

### Files
* `migrations/001_production_schema.sql` (deleted)
* `migrations/002_production_seed.sql` (deleted)
* `database/tenant_schema_template.sql` (deleted)
* `sql/tenant_schema_template.sql` (deleted)
* `scripts/run-migration.ts`
* `scripts/create-test-db.ts`
* `scripts/init-test-db.js`
* `db_brain.md`
* `docs/STEP_fix_20250720.md`

## [Enhancement - 2025-07-21] – Prisma ORM Migration

### 🟦 Enhancements
* Added Prisma and @prisma/client dependencies.
* Introduced `prisma/schema.prisma` with unified schema models.
* Updated `user.controller.ts` to use Prisma for main CRUD actions.
* Created `backend_brain.md` documenting all endpoints and noting OpenAPI drift.

### Files
* `package.json`
* `package-lock.json`
* `src/utils/prisma.ts`
* `src/controllers/user.controller.ts`
* `prisma/schema.prisma`
* `backend_brain.md`
* `docs/STEP_2_23_COMMAND.md`

## [Enhancement - 2025-07-22] – Additional Prisma Controllers

### 🟦 Enhancements
* Extended Prisma schema with `FuelPrice` and `UserStation` models.
* Refactored station, pump, nozzle, nozzle reading and fuel price controllers to use Prisma.

### Files
* `prisma/schema.prisma`
* `src/controllers/station.controller.ts`
* `src/controllers/pump.controller.ts`
* `src/controllers/nozzle.controller.ts`
* `src/controllers/nozzleReading.controller.ts`
* `src/controllers/fuelPrice.controller.ts`
* `backend_brain.md`
* `docs/STEP_2_24_COMMAND.md`

## [Enhancement - 2025-07-23] – Endpoint Inventory and Spec Update

### 🟦 Enhancements
* Generated full API inventory with Prisma migration status.
* Replaced outdated `openapi.yaml` with autogenerated spec reflecting all routes.
* Documented endpoint status table in `backend_brain.md`.

### Files
* `docs/openapi.yaml`
* `backend_brain.md`
* `docs/STEP_2_25_COMMAND.md`

## [Enhancement - 2025-07-24] – OpenAPI Route Audit

### 🟦 Enhancements
* Verified all backend routes against `openapi.yaml` – 97 paths match.
* Documented audit results in `backend_brain.md` with notes on missing schemas.

## [Enhancement - 2025-07-25] – Updated OpenAPI Spec

### 🟦 Enhancements
* Normalised path parameters and added missing summaries to `openapi.yaml`.
* Listed new endpoints in `backend_brain.md` highlighting contract drift.

### Files
* `docs/openapi.yaml`
* `backend_brain.md`
* `docs/STEP_2_27_COMMAND.md`

### Files
* `backend_brain.md`
* `docs/STEP_2_26_COMMAND.md`

## [Enhancement - 2025-07-26] – Complete OpenAPI Schemas

### 🟦 Enhancements
* Added generic request and response schemas for all API paths.
* Introduced `ErrorResponse` and normalised admin paths under `/api/v1`.
* Documented remaining contract drift in `backend_brain.md`.

### Files
* `docs/openapi.yaml`
* `backend_brain.md`

## [Enhancement - 2025-07-27] – API Doc Sync Script

### 🟦 Enhancements
* Added `merge-api-docs.js` for automated endpoint comparison.
* Documented best practices for contract evolution in `backend_brain.md`.

### Files
* `merge-api-docs.js`
* `backend_brain.md`
* `docs/STEP_2_29_COMMAND.md`

## [Enhancement - 2025-07-30] – Pump nozzle count

### 🟦 Enhancements
* `/api/v1/pumps` now returns `nozzleCount` for each pump and responses use `{ data }`.

### Files
* `src/controllers/pump.controller.ts`
* `docs/openapi.yaml`
* `backend_brain.md`
* `docs/STEP_2_30_COMMAND.md`

## [Fix - 2025-07-31] – OpenAPI Schema Details

### 🟥 Fixes
* Replaced minimal schema definitions with detailed properties and examples.
* Imported component definitions from `frontend/docs/openapi-v1.yaml`.

### Files
* `docs/openapi.yaml`
* `docs/STEP_fix_20250731.md`

## [Feature - 2025-08-01] – Analytics and lookup endpoints

### 🟩 Features
* Added DELETE `/api/v1/alerts/{alertId}`.
* Added analytics endpoints for hourly sales, peak hours and fuel performance.
* Added GET endpoints for creditors, stations and users with `{ data }` wrapper.
* Updated Prisma schema with `Alert` model.

### Files
* `src/controllers/analytics.controller.ts`
* `src/services/analytics.service.ts`
* `src/controllers/alerts.controller.ts`
* `src/services/alert.service.ts`
* `src/controllers/creditor.controller.ts`
* `prisma/schema.prisma`
* `docs/openapi.yaml`
* `backend_brain.md`
* `docs/STEP_2_31_COMMAND.md`

## [Fix - 2025-08-02] – Parameter naming alignment
### 🛠 Fixes
* Updated station and user routes to use `stationId` and `userId` path parameters.
* Synced OpenAPI spec and backend brain to match.
### Files
* `docs/openapi.yaml`
* `src/routes/user.route.ts`
* `src/routes/station.route.ts`
* `src/controllers/user.controller.ts`
* `src/controllers/station.controller.ts`
* `backend_brain.md`
* `docs/STEP_2_32_COMMAND.md`

## [Enhancement - 2025-08-03] – Reusable response components
### 🟦 Enhancements
* Added shared `Success` and `Error` response objects in the OpenAPI spec.
### Files
* `docs/openapi.yaml`
* `docs/STEP_2_33_COMMAND.md`

## [Fix - 2025-08-04] – Detailed request schemas

### 🟥 Fixes
* Wired authentication, user and station endpoints to explicit schemas.
* Added `CreateStationRequest` and `UpdateStationRequest` components.

### Files
* `docs/openapi.yaml`
* `docs/STEP_2_34_COMMAND.md`
## [Enhancement - 2025-08-05] – Response wrapping and parameter docs

### 🟦 Enhancements
* Unified all endpoints to return `{ data: ... }`.
* Documented query parameters for pump, nozzle and nozzle reading lists.
* Standardised error responses and updated utility routes.

### Files
* `docs/openapi.yaml`
* `src/app.ts`
* `docs/STEP_2_35_COMMAND.md`


## [Fix - 2025-08-11] – Consolidated Migration Scripts

### 🟥 Fixes
* Combined all remaining SQL migrations into `003_unified_schema.sql`.
* Added indexes and columns for yearly pricing, soft deletes and admin names.
* Introduced `report_schedules` table directly in the unified script.
* Removed outdated migration templates and incremental files.

### Files
* `migrations/schema/003_unified_schema.sql`
* `db_brain.md`

## [Fix - 2025-08-12] – Enum Constraint Updates

### 🟥 Fixes
* Added fuel type checks to `sales`, `fuel_inventory` and `fuel_deliveries` tables.
* Constrained `credit_payments.payment_method` to allowed values.
* Documented enum rules in `db_brain.md`.

### Files
* `migrations/schema/003_unified_schema.sql`
* `db_brain.md`
* `docs/STEP_fix_20250811.md`

## [Fix - 2025-08-13] – Response and Query Cleanups

### 🟥 Fixes
* Removed duplicated response object in the creditor controller.
* Corrected missing semicolons and braces in updated files.
* Rewrote analytics queries using `Prisma.sql` and separated execution.
* Updated table references to the unified `sales` name.
* Added optional `costPrice` validation for fuel prices.

### Files
* `src/controllers/creditor.controller.ts`
* `src/services/analytics.service.ts`
* `src/validators/fuelPrice.validator.ts`
* `docs/STEP_fix_20250813.md`

## [Fix - 2025-08-14] – Update Login Queries for Unified Schema

### 🟥 Fixes
* Updated login logic to use tenant UUIDs instead of `schema_name`.

### Files
* `src/controllers/auth.controller.ts`
* `src/services/auth.service.ts`
* `docs/STEP_fix_20250814.md`

## [Fix - 2025-08-15] – Tenant Service Unified Schema

### 🟥 Fixes
* Removed schema creation logic from tenant service.
* Controllers and validators now work with tenant IDs.
* Tests and documentation dropped `schemaName` fields.

### Files
* `src/services/tenant.service.ts`
* `src/controllers/tenant.controller.ts`
* `src/validators/tenant.validator.ts`
* `tests/utils/testTenant.ts`
* `docs/openapi.yaml`
* `docs/TENANT_MANAGEMENT_GUIDE.md`
* `docs/STEP_2_36_COMMAND.md`

## [Feature - 2025-06-26] – Unified Schema Setup Scripts

### 🟩 Features
* Added scripts to apply the new `004_complete_unified_schema.sql` migration, verify structure and seed data via Prisma.
* Created `setup-unified-db.js` for one-click environment bootstrap.
* Documented migration and seeding steps in `UNIFIED_SCHEMA_MIGRATION.md`, `UNIFIED_DB_SETUP.md` and `SEED_DATA_GUIDE.md`.
* Added npm aliases `db:fix-constraints`, `db:unified-schema`, `db:verify-schema` and `db:seed-data`.

### Files
* `scripts/apply-unified-schema.js`, `scripts/verify-schema.js`, `scripts/seed-data.js`, `scripts/setup-unified-db.js`, `scripts/fix-constraints.js`
* `UNIFIED_SCHEMA_MIGRATION.md`, `UNIFIED_DB_SETUP.md`, `SEED_DATA_GUIDE.md`
* `package.json`
* `docs/STEP_fix_20250627.md`

## [Fix - 2025-08-16] – Plan Enforcement Tenant Queries

### 🟥 Fixes
* Plan limit middleware now queries unified tables using `tenant_id`.
* Services pass tenant IDs instead of schema names.

### Files
* `src/middleware/planEnforcement.ts`
* `src/services/station.service.ts`
* `src/services/pump.service.ts`
* `src/services/nozzle.service.ts`
* `src/services/user.service.ts`
* `docs/STEP_fix_20250816.md`

## [Fix - 2025-08-17] – Service Schema Cleanup

### 🟥 Fixes
* Removed remaining `schema_name` references in services.
* Queries now use public tables with `tenant_id` filters.
* Controllers and seeding helpers updated accordingly.

### Files
* `src/services/*`
* `src/controllers/*`
* `src/utils/seedHelpers.ts`
* `docs/STEP_fix_20250817.md`

## [Fix - 2025-08-18] – Remove schemaName from docs

### 🟥 Fixes
* Updated all documentation to use unified tenant schema without `schemaName`.
* OpenAPI spec references `CreateTenantRequest` without schema fields.

### Files
* `docs/openapi.yaml`
* `docs/TENANT_CREATION_API.md`
* `docs/SUPERADMIN_IMPLEMENTATION.md`
* `docs/FRONTEND_SUPERADMIN.md`
* `docs/SUPERADMIN_FRONTEND_BACKEND_ALIGNMENT.md`
* `docs/SUPERADMIN_FRONTEND_GUIDE.md`
* `docs/TENANT_MANAGEMENT.md`
* `docs/BACKEND_HIERARCHY_API.md`
* `docs/STEP_fix_20250818.md`

## [Fix - 2025-08-19] – Auth Logging Cleanup

### 🟥 Fixes
* Removed query that listed all admin users during login.
* Reduced console output to only login attempts and error conditions.

### Files
* `src/controllers/auth.controller.ts`
* `docs/STEP_fix_20250819.md`

## [Fix - 2025-08-20] – Remove Tenant Schema Artifacts

### 🟥 Fixes
* Deleted tenant schema creation commands and template references.
* Updated test and seed scripts to work with unified tables.

### Files
* `package.json`
* `scripts/migrate.js`
* `scripts/init-test-db.js`
* `scripts/reset-passwords.ts`
* `jest.setup.js`, `jest.globalSetup.ts`, `tests/utils/db-utils.ts`
* `docs/AGENTS.md`
* `docs/STEP_fix_20250820.md`

## [Fix - 2025-08-21] – Remove schemaUtils and Update Analytics

### 🟥 Fixes
* Deleted obsolete `schemaUtils.ts`.
* Admin and general analytics now aggregate using `tenant_id` filters.
* Price lookup utility queries unified tables.

### Files
* `src/utils/priceUtils.ts`
* `src/controllers/adminAnalytics.controller.ts`
* `src/controllers/analytics.controller.ts`
* `docs/STEP_fix_20250821.md`

## [Fix - 2025-08-22] – Update Setup Database for Unified Schema

### 🟥 Fixes
* Removed tenant schema creation logic from `setup-database.js`.
* Seed helpers no longer reference schema templates.

### Files
* `scripts/setup-database.js`
* `src/utils/seedHelpers.ts`
* `docs/STEP_fix_20250822.md`

## [Fix - 2025-08-23] – Test Helpers Use Public Schema

### 🟥 Fixes
* Rewrote test tenant utility to insert tenants and users directly into public tables.
* Confirmed all fixtures rely on `tenant_id` columns only.

### Files
* `tests/utils/testTenant.ts`
* `docs/STEP_fix_20250823.md`

## [Fix - 2025-08-24] – Documentation Cleanup for Unified Schema

### 🟥 Fixes
* Removed or deprecated all `schema_name` references in public docs.

### Files
* `docs/ANALYTICS_API.md`
* `docs/SUPERADMIN_FRONTEND_GUIDE.md`
* `TENANT_UUID_FIX_SUMMARY.md`
* `docs/BACKEND_HIERARCHY_API.md`
* `docs/STEP_fix_20250824.md`

## [Fix - 2025-08-25] – Node typings moved back to dev deps

### 🟥 Fixes
* Moved `@types/node` from regular dependencies to `devDependencies`.

### Files
* `package.json`
* `docs/STEP_fix_20250825.md`

## [Fix - 2025-08-26] – Unified Schema Cleanup

### 🟥 Fixes
* Consolidated migrations into `005_master_unified_schema.sql`.
* Removed deprecated `schemaName` usage across the codebase.
* Updated OpenAPI spec to match unified schema.

### Files
* `migrations/schema/005_master_unified_schema.sql`
* `scripts/apply-unified-schema.js`
* `src/app.ts`
* `src/controllers/admin.controller.ts`
* `src/controllers/analytics.controller.ts`
* `src/middlewares/*.ts`
* `src/types/auth.d.ts`
* `frontend/docs/openapi-v1.yaml`
* `docs/STEP_fix_20250826.md`

## [Fix - 2025-08-27] – SQL String Literal Fixes

### 🟥 Fixes
* Replaced invalid multi-line single-quoted SQL strings with template strings.
* Build now succeeds without syntax errors.

### Files
* `src/services/creditor.service.ts`
* `src/services/fuelPrice.service.ts`
* `docs/STEP_fix_20250827.md`

## [Fix - 2025-08-28] – Backend UUID Generation

### 🟥 Fixes
* Insert statements for tenants, admin users and plans now generate UUIDs in the application.
* Resolves `null value in column "id"` errors on Azure Postgres.

### Files
* `src/services/tenant.service.ts`
* `src/services/admin.service.ts`
* `src/services/plan.service.ts`
* `docs/STEP_fix_20250828.md`

## [Fix - 2025-08-29] – Comprehensive UUID Insertion

### 🟥 Fixes
* All service insert statements now provide UUIDs via `crypto.randomUUID()`.
* Eliminates reliance on database defaults across pumps, stations, users and domain tables.

### Files
* `src/services/pump.service.ts`
* `src/services/nozzle.service.ts`
* `src/services/user.service.ts`
* `src/services/creditor.service.ts`
* `src/services/delivery.service.ts`
* `src/services/station.service.ts`
* `src/services/reconciliation.service.ts`
* `src/services/fuelPrice.service.ts`
* `src/services/adminUser.service.ts`
* `src/services/nozzleReading.service.ts`
* `src/services/inventory.service.ts`
* `src/services/fuelInventory.service.ts`
* `docs/STEP_fix_20250829.md`

## [Fix - 2025-08-30] – Admin Login Route

### 🟥 Fixes
* Introduced dedicated SuperAdmin login endpoint `/api/v1/admin/auth/login`.
* Added explicit service and controller logic to reject non-admin credentials.

### Files
* `src/routes/adminAuth.route.ts`
* `src/controllers/auth.controller.ts`
* `src/services/auth.service.ts`
* `src/app.ts`
* `docs/openapi.yaml`
* `docs/STEP_fix_20250830.md`

<<<<<<< HEAD
## [Fix - 2025-08-31] – Consistent DB Password Variable

### 🟥 Fixes
* Renamed `DB_PASS` to `DB_PASSWORD` across environment files and test helpers.
* Updated Docker Compose configuration to reference the new variable.

### Files
* `.env.development`
* `.env.test`
* `docker-compose.yml`
* `jest.setup.js`
* `jest.globalSetup.ts`
* `jest.globalTeardown.ts`
* `tests/utils/db-utils.ts`
=======
## [Fix - 2025-08-31] – Default 404 Handler

### 🟥 Fixes
* Unmatched routes now return JSON `{ success: false, message: 'Route not found' }` instead of HTML.

### Files
* `src/app.ts`
* `docs/openapi.yaml`
>>>>>>> 378a2031
* `docs/STEP_fix_20250831.md`<|MERGE_RESOLUTION|>--- conflicted
+++ resolved
@@ -1886,7 +1886,6 @@
 * `docs/openapi.yaml`
 * `docs/STEP_fix_20250830.md`
 
-<<<<<<< HEAD
 ## [Fix - 2025-08-31] – Consistent DB Password Variable
 
 ### 🟥 Fixes
@@ -1901,7 +1900,6 @@
 * `jest.globalSetup.ts`
 * `jest.globalTeardown.ts`
 * `tests/utils/db-utils.ts`
-=======
 ## [Fix - 2025-08-31] – Default 404 Handler
 
 ### 🟥 Fixes
@@ -1910,5 +1908,4 @@
 ### Files
 * `src/app.ts`
 * `docs/openapi.yaml`
->>>>>>> 378a2031
 * `docs/STEP_fix_20250831.md`