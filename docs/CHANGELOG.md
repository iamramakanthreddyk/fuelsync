--- conflicted
+++ resolved
@@ -3425,7 +3425,6 @@
 * Allowed 400/404 responses for missing records.
 * `docs/STEP_fix_20260905_COMMAND.md`
 
-<<<<<<< HEAD
 ## [Fix 2026-09-06] – Sales report decimal formatting
 
 ### 🟩 Fixes
@@ -3439,14 +3438,12 @@
 * `/reports/sales` handler simplified to rely on `parseRows`.
 * `docs/STEP_fix_20260907_COMMAND.md`
 
-=======
 ## [Fix 2026-09-06] – API type regeneration instructions
 
 ### 🟦 Enhancements
 * Documented how to regenerate `src/types/api.ts` from the OpenAPI spec.
 * `docs/STEP_fix_20260906_COMMAND.md`
 
->>>>>>> 9c2ecda1
 ## [Step 2.59] – Reconciliation finalization helpers
 
 ### 🟦 Enhancements
