--- conflicted
+++ resolved
@@ -3306,7 +3306,6 @@
 * Regenerated TypeScript API definitions.
 * `docs/STEP_fix_20260821_COMMAND.md`
 
-<<<<<<< HEAD
 ## [Fix 2026-08-22] – Compile before start
 
 ### 🟥 Fixes
@@ -3346,7 +3345,6 @@
 * Login no longer reads `x-tenant-id`; tenant is determined by the user's email.
 * OpenAPI updated so `/auth/login` has no tenant header requirement.
 * `docs/STEP_fix_20260825_COMMAND.md`
-=======
 ## [Fix 2026-08-22] – Azure deployment zip fix
 
 ### 🟥 Fixes
@@ -3357,5 +3355,4 @@
 
 ### 🟥 Fixes
 * Corrected `getStationRanking` query to use base columns in ranking calculations.
-* `docs/STEP_fix_20260823_COMMAND.md`
->>>>>>> c12b769b
+* `docs/STEP_fix_20260823_COMMAND.md`