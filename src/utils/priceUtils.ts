--- conflicted
+++ resolved
@@ -1,10 +1,4 @@
-<<<<<<< HEAD
-import { Pool, PoolClient } from 'pg';
-
-export type TxClient = Pool | PoolClient;
-=======
 import { PrismaClient } from '@prisma/client';
->>>>>>> 86405388
 
 export interface PriceRecord {
   price: number;
